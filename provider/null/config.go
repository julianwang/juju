// Copyright 2013 Canonical Ltd.
// Licensed under the AGPLv3, see LICENCE file for details.

package null

import (
	"fmt"

	"launchpad.net/juju-core/environs/config"
	"launchpad.net/juju-core/instance"
	"launchpad.net/juju-core/schema"
)

const defaultStoragePort = 8040

var (
	configFields = schema.Fields{
		"bootstrap-host":    schema.String(),
		"bootstrap-user":    schema.String(),
		"storage-listen-ip": schema.String(),
		"storage-port":      schema.Int(),
		"storage-auth-key":  schema.String(),

		// these config values are initialised
		// during Prepare, by connecting to
		// the target machine.
		"bootstrap-series":   schema.String(),
		"bootstrap-hardware": schema.String(),
	}
	configDefaults = schema.Defaults{
<<<<<<< HEAD
		"bootstrap-user":     "",
		"storage-listen-ip":  "",
		"storage-port":       8040,
		"bootstrap-series":   schema.Omit,
		"bootstrap-hardware": schema.Omit,
=======
		"bootstrap-user":    "",
		"storage-listen-ip": "",
		"storage-port":      defaultStoragePort,
>>>>>>> 42c7cf06
	}
)

type environConfig struct {
	*config.Config
	attrs map[string]interface{}
}

func newEnvironConfig(config *config.Config, attrs map[string]interface{}) *environConfig {
	return &environConfig{Config: config, attrs: attrs}
}

func (c *environConfig) bootstrapHost() string {
	return c.attrs["bootstrap-host"].(string)
}

func (c *environConfig) bootstrapUser() string {
	return c.attrs["bootstrap-user"].(string)
}

func (c *environConfig) sshHost() string {
	host := c.bootstrapHost()
	if user := c.bootstrapUser(); user != "" {
		host = user + "@" + host
	}
	return host
}

func (c *environConfig) storageListenIPAddress() string {
	return c.attrs["storage-listen-ip"].(string)
}

func (c *environConfig) storagePort() int {
	return int(c.attrs["storage-port"].(int64))
}

func (c *environConfig) storageAuthKey() string {
	return c.attrs["storage-auth-key"].(string)
}

// storageAddr returns an address for connecting to the
// bootstrap machine's localstorage.
func (c *environConfig) storageAddr() string {
	return fmt.Sprintf("%s:%d", c.bootstrapHost(), c.storagePort())
}

// storageListenAddr returns an address for the bootstrap
// machine to listen on for its localstorage.
func (c *environConfig) storageListenAddr() string {
	return fmt.Sprintf("%s:%d", c.storageListenIPAddress(), c.storagePort())
}

// bootstrapSeries returns the detected series of the bootstrap host,
// or "" if it hasn't yet been detected (by Prepare).
func (c *environConfig) bootstrapSeries() string {
	series, _ := c.attrs["bootstrap-series"].(string)
	return series
}

// bootstrapHardware returns the detected hardware characteristics of he
// bootstrap host, or nil if they haven't yet been detected (by Prepare).
func (c *environConfig) bootstrapHardware() (*instance.HardwareCharacteristics, error) {
	hardware, ok := c.attrs["bootstrap-hardware"].(string)
	if !ok {
		return nil, nil
	}
	hc, err := instance.ParseHardware(hardware)
	if err != nil {
		return nil, err
	}
	return &hc, nil
}<|MERGE_RESOLUTION|>--- conflicted
+++ resolved
@@ -7,7 +7,6 @@
 	"fmt"
 
 	"launchpad.net/juju-core/environs/config"
-	"launchpad.net/juju-core/instance"
 	"launchpad.net/juju-core/schema"
 )
 
@@ -20,25 +19,11 @@
 		"storage-listen-ip": schema.String(),
 		"storage-port":      schema.Int(),
 		"storage-auth-key":  schema.String(),
-
-		// these config values are initialised
-		// during Prepare, by connecting to
-		// the target machine.
-		"bootstrap-series":   schema.String(),
-		"bootstrap-hardware": schema.String(),
 	}
 	configDefaults = schema.Defaults{
-<<<<<<< HEAD
-		"bootstrap-user":     "",
-		"storage-listen-ip":  "",
-		"storage-port":       8040,
-		"bootstrap-series":   schema.Omit,
-		"bootstrap-hardware": schema.Omit,
-=======
 		"bootstrap-user":    "",
 		"storage-listen-ip": "",
 		"storage-port":      defaultStoragePort,
->>>>>>> 42c7cf06
 	}
 )
 
@@ -89,25 +74,4 @@
 // machine to listen on for its localstorage.
 func (c *environConfig) storageListenAddr() string {
 	return fmt.Sprintf("%s:%d", c.storageListenIPAddress(), c.storagePort())
-}
-
-// bootstrapSeries returns the detected series of the bootstrap host,
-// or "" if it hasn't yet been detected (by Prepare).
-func (c *environConfig) bootstrapSeries() string {
-	series, _ := c.attrs["bootstrap-series"].(string)
-	return series
-}
-
-// bootstrapHardware returns the detected hardware characteristics of he
-// bootstrap host, or nil if they haven't yet been detected (by Prepare).
-func (c *environConfig) bootstrapHardware() (*instance.HardwareCharacteristics, error) {
-	hardware, ok := c.attrs["bootstrap-hardware"].(string)
-	if !ok {
-		return nil, nil
-	}
-	hc, err := instance.ParseHardware(hardware)
-	if err != nil {
-		return nil, err
-	}
-	return &hc, nil
 }