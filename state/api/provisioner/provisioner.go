--- conflicted
+++ resolved
@@ -35,13 +35,8 @@
 }
 
 // machineLife requests the lifecycle of the given machine from the server.
-<<<<<<< HEAD
-func (st *State) machineLife(tag string) (params.Life, error) {
+func (st *State) machineLife(tag names.Tag) (params.Life, error) {
 	return common.Life(st.facade, tag)
-=======
-func (st *State) machineLife(tag names.Tag) (params.Life, error) {
-	return common.Life(st.caller, provisionerFacade, tag)
->>>>>>> bdebc636
 }
 
 // Machine provides access to methods of a state.Machine through the facade.
