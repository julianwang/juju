--- conflicted
+++ resolved
@@ -2,6 +2,7 @@
 
 import (
 	. "launchpad.net/gocheck"
+	"launchpad.net/gozk/zookeeper"
 	"launchpad.net/juju/go/state"
 	"launchpad.net/juju/go/state/watcher"
 	"time"
@@ -260,8 +261,6 @@
 	}
 
 	c.Assert(w.Stop(), IsNil)
-<<<<<<< HEAD
-=======
 }
 
 type any map[string]interface{}
@@ -308,5 +307,4 @@
 	}
 
 	c.Assert(w.Stop(), IsNil)
->>>>>>> 3091bb17
 }