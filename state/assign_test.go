package state_test

import (
	. "launchpad.net/gocheck"
	"launchpad.net/juju-core/state"
	"sort"
	"strconv"
	"time"
)

type AssignSuite struct {
	ConnSuite
	wordpress *state.Service
}

var _ = Suite(&AssignSuite{})

func (s *AssignSuite) SetUpTest(c *C) {
	s.ConnSuite.SetUpTest(c)
	wordpress, err := s.State.AddService("wordpress", s.AddTestingCharm(c, "wordpress"))
	c.Assert(err, IsNil)
	s.wordpress = wordpress
}

func (s *AssignSuite) addSubordinate(c *C, principal *state.Unit) *state.Unit {
	_, err := s.State.AddService("logging", s.AddTestingCharm(c, "logging"))
	c.Assert(err, IsNil)
	eps, err := s.State.InferEndpoints([]string{"logging", "wordpress"})
	c.Assert(err, IsNil)
	rel, err := s.State.AddRelation(eps...)
	c.Assert(err, IsNil)
	ru, err := rel.Unit(principal)
	c.Assert(err, IsNil)
	err = ru.EnterScope(nil)
	c.Assert(err, IsNil)
	subUnit, err := s.State.Unit("logging/0")
	c.Assert(err, IsNil)
	return subUnit
}

func (s *AssignSuite) TestUnassignUnitFromMachineWithoutBeingAssigned(c *C) {
	unit, err := s.wordpress.AddUnit()
	c.Assert(err, IsNil)
	// When unassigning a machine from a unit, it is possible that
	// the machine has not been previously assigned, or that it
	// was assigned but the state changed beneath us.  In either
	// case, the end state is the intended state, so we simply
	// move forward without any errors here, to avoid having to
	// handle the extra complexity of dealing with the concurrency
	// problems.
	err = unit.UnassignFromMachine()
	c.Assert(err, IsNil)

	// Check that the unit has no machine assigned.
	_, err = unit.AssignedMachineId()
	c.Assert(err, ErrorMatches, `unit "wordpress/0" is not assigned to a machine`)
}

func (s *AssignSuite) TestAssignUnitToMachineAgainFails(c *C) {
	unit, err := s.wordpress.AddUnit()
	c.Assert(err, IsNil)
	// Check that assigning an already assigned unit to
	// a machine fails if it isn't precisely the same
	// machine.
	machineOne, err := s.State.AddMachine(state.JobHostUnits)
	c.Assert(err, IsNil)
	machineTwo, err := s.State.AddMachine(state.JobHostUnits)
	c.Assert(err, IsNil)

	err = unit.AssignToMachine(machineOne)
	c.Assert(err, IsNil)

	// Assigning the unit to the same machine should return no error.
	err = unit.AssignToMachine(machineOne)
	c.Assert(err, IsNil)

	// Assigning the unit to a different machine should fail.
	// BUG(aram): use error strings from state.
	err = unit.AssignToMachine(machineTwo)
	c.Assert(err, ErrorMatches, `cannot assign unit "wordpress/0" to machine 1: .*`)

	machineId, err := unit.AssignedMachineId()
	c.Assert(err, IsNil)
	c.Assert(machineId, Equals, "0")
}

func (s *AssignSuite) TestAssignedMachineIdWhenNotAlive(c *C) {
	unit, err := s.wordpress.AddUnit()
	c.Assert(err, IsNil)
	machine, err := s.State.AddMachine(state.JobHostUnits)
	c.Assert(err, IsNil)

	err = unit.AssignToMachine(machine)
	c.Assert(err, IsNil)

	testWhenDying(c, unit, noErr, noErr,
		func() error {
			_, err = unit.AssignedMachineId()
			return err
		})
}

func (s *AssignSuite) TestAssignedMachineIdWhenPrincipalNotAlive(c *C) {
	unit, err := s.wordpress.AddUnit()
	c.Assert(err, IsNil)
	machine, err := s.State.AddMachine(state.JobHostUnits)
	c.Assert(err, IsNil)
	err = unit.AssignToMachine(machine)
	c.Assert(err, IsNil)

<<<<<<< HEAD
	subCharm := s.AddTestingCharm(c, "logging")
	subSvc, err := s.State.AddService("logging", subCharm)
	c.Assert(err, IsNil)
	subUnit, err := subSvc.AddUnitSubordinateTo(unit)
	c.Assert(err, IsNil)

	err = unit.Destroy()
=======
	subUnit := s.addSubordinate(c, unit)
	err = unit.EnsureDying()
>>>>>>> bf41768e
	c.Assert(err, IsNil)
	mid, err := subUnit.AssignedMachineId()
	c.Assert(err, IsNil)
	c.Assert(mid, Equals, machine.Id())
}

func (s *AssignSuite) TestUnassignUnitFromMachineWithChangingState(c *C) {
	unit, err := s.wordpress.AddUnit()
	c.Assert(err, IsNil)
	// Check that unassigning while the state changes fails nicely.
	// Remove the unit for the tests.
	err = unit.EnsureDead()
	c.Assert(err, IsNil)
	err = unit.Remove()
	c.Assert(err, IsNil)

	err = unit.UnassignFromMachine()
	c.Assert(err, ErrorMatches, `cannot unassign unit "wordpress/0" from machine: .*`)
	_, err = unit.AssignedMachineId()
	c.Assert(err, ErrorMatches, `unit "wordpress/0" is not assigned to a machine`)

	err = s.wordpress.Destroy()
	c.Assert(err, IsNil)
	err = unit.UnassignFromMachine()
	c.Assert(err, ErrorMatches, `cannot unassign unit "wordpress/0" from machine: .*`)
	_, err = unit.AssignedMachineId()
	c.Assert(err, ErrorMatches, `unit "wordpress/0" is not assigned to a machine`)
}

func (s *AssignSuite) TestAssignSubordinatesToMachine(c *C) {
	// Check that assigning a principal unit assigns its subordinates too.
	unit, err := s.wordpress.AddUnit()
	c.Assert(err, IsNil)
	subUnit := s.addSubordinate(c, unit)

	machine, err := s.State.AddMachine(state.JobHostUnits)
	c.Assert(err, IsNil)
	err = subUnit.AssignToMachine(machine)
	c.Assert(err, ErrorMatches, ".*: unit is a subordinate")
	err = unit.AssignToMachine(machine)
	c.Assert(err, IsNil)

	id, err := subUnit.AssignedMachineId()
	c.Assert(err, IsNil)
	c.Check(id, Equals, machine.Id())

	// Check that unassigning the principal unassigns the
	// subordinates too.
	err = unit.UnassignFromMachine()
	c.Assert(err, IsNil)
	_, err = subUnit.AssignedMachineId()
	c.Assert(err, ErrorMatches, `unit "logging/0" is not assigned to a machine`)
}

func (s *AssignSuite) TestDeployerName(c *C) {
	machine, err := s.State.AddMachine(state.JobHostUnits)
	c.Assert(err, IsNil)
	principal, err := s.wordpress.AddUnit()
	c.Assert(err, IsNil)
	subordinate := s.addSubordinate(c, principal)

	assertDeployer := func(u *state.Unit, d entityNamer) {
		err := u.Refresh()
		c.Assert(err, IsNil)
		name, ok := u.DeployerName()
		if d == nil {
			c.Assert(ok, Equals, false)
		} else {
			c.Assert(ok, Equals, true)
			c.Assert(name, Equals, d.EntityName())
		}
	}
	assertDeployer(subordinate, principal)
	assertDeployer(principal, nil)

	err = principal.AssignToMachine(machine)
	c.Assert(err, IsNil)
	assertDeployer(subordinate, principal)
	assertDeployer(principal, machine)

	err = principal.UnassignFromMachine()
	c.Assert(err, IsNil)
	assertDeployer(subordinate, principal)
	assertDeployer(principal, nil)
}

type entityNamer interface {
	EntityName() string
}

func (s *AssignSuite) TestAssignMachineWhenDying(c *C) {
	machine, err := s.State.AddMachine(state.JobHostUnits)
	c.Assert(err, IsNil)

	const unitDeadErr = ".*: unit is dead"
	unit, err := s.wordpress.AddUnit()
	c.Assert(err, IsNil)

	assignTest := func() error {
		err := unit.AssignToMachine(machine)
		err1 := unit.UnassignFromMachine()
		c.Assert(err1, IsNil)
		return err
	}
	testWhenDying(c, unit, unitDeadErr, unitDeadErr, assignTest)

	const machineDeadErr = ".*: machine is dead"
	unit, err = s.wordpress.AddUnit()
	c.Assert(err, IsNil)
	testWhenDying(c, machine, machineDeadErr, machineDeadErr, assignTest)
}

func (s *AssignSuite) TestAssignMachinePrincipalsChange(c *C) {
	machine, err := s.State.AddMachine(state.JobHostUnits)
	c.Assert(err, IsNil)
	unit, err := s.wordpress.AddUnit()
	c.Assert(err, IsNil)
	err = unit.AssignToMachine(machine)
	c.Assert(err, IsNil)
	unit, err = s.wordpress.AddUnit()
	c.Assert(err, IsNil)
	err = unit.AssignToMachine(machine)
	c.Assert(err, IsNil)
	subUnit := s.addSubordinate(c, unit)

	doc := make(map[string][]string)
	s.ConnSuite.machines.FindId(machine.Id()).One(&doc)
	principals, ok := doc["principals"]
	if !ok {
		c.Errorf(`machine document does not have a "principals" field`)
	}
	c.Assert(principals, DeepEquals, []string{"wordpress/0", "wordpress/1"})

	err = subUnit.EnsureDead()
	c.Assert(err, IsNil)
<<<<<<< HEAD
	err = logUnit.Remove()
=======
	subSvc, err := s.State.Service("logging")
	c.Assert(err, IsNil)
	err = subSvc.RemoveUnit(subUnit)
>>>>>>> bf41768e
	c.Assert(err, IsNil)
	err = unit.EnsureDead()
	c.Assert(err, IsNil)
	err = unit.Remove()
	c.Assert(err, IsNil)
	doc = make(map[string][]string)
	s.ConnSuite.machines.FindId(machine.Id()).One(&doc)
	principals, ok = doc["principals"]
	if !ok {
		c.Errorf(`machine document does not have a "principals" field`)
	}
	c.Assert(principals, DeepEquals, []string{"wordpress/0"})
}

func (s *AssignSuite) TestAssignUnitToUnusedMachine(c *C) {
	_, err := s.State.AddMachine(state.JobManageEnviron) // bootstrap machine
	c.Assert(err, IsNil)
	unit, err := s.wordpress.AddUnit()
	c.Assert(err, IsNil)

	// Add some units to another service and allocate them to machines
	service1, err := s.State.AddService("mysql", s.AddTestingCharm(c, "mysql"))
	c.Assert(err, IsNil)
	units := make([]*state.Unit, 3)
	for i := range units {
		u, err := service1.AddUnit()
		c.Assert(err, IsNil)
		m, err := s.State.AddMachine(state.JobHostUnits)
		c.Assert(err, IsNil)
		err = u.AssignToMachine(m)
		c.Assert(err, IsNil)
		units[i] = u
	}

	// Assign the suite's unit to a machine, then remove the unit
	// so the machine becomes available again.
	origMachine, err := s.State.AddMachine(state.JobHostUnits)
	c.Assert(err, IsNil)
	err = unit.AssignToMachine(origMachine)
	c.Assert(err, IsNil)
	err = unit.EnsureDead()
	c.Assert(err, IsNil)
	err = unit.Remove()
	c.Assert(err, IsNil)
	err = s.wordpress.Destroy()
	c.Assert(err, IsNil)

	// Check that AssignToUnusedMachine finds the old (now unused) machine.
	newService, err := s.State.AddService("riak", s.AddTestingCharm(c, "riak"))
	c.Assert(err, IsNil)
	newUnit, err := newService.AddUnit()
	c.Assert(err, IsNil)
	reusedMachine, err := newUnit.AssignToUnusedMachine()
	c.Assert(err, IsNil)
	c.Assert(reusedMachine.Id(), Equals, origMachine.Id())

	// Check that it fails when called again, even when there's an available machine
	m, err := s.State.AddMachine(state.JobHostUnits)
	c.Assert(err, IsNil)
	_, err = newUnit.AssignToUnusedMachine()
	c.Assert(err, ErrorMatches, `cannot assign unit "riak/0" to unused machine: unit is already assigned to a machine`)
	err = m.EnsureDead()
	c.Assert(err, IsNil)
	err = m.Remove()
	c.Assert(err, IsNil)

	// Try to assign another unit to an unused machine
	// and check that we can't
	newUnit, err = newService.AddUnit()
	c.Assert(err, IsNil)
	m, err = newUnit.AssignToUnusedMachine()
	c.Assert(m, IsNil)
	c.Assert(err, ErrorMatches, `all machines in use`)

	// Add a dying machine and check that it is not chosen.
	m, err = s.State.AddMachine(state.JobHostUnits)
	c.Assert(err, IsNil)
	err = m.Destroy()
	c.Assert(err, IsNil)
	m, err = newUnit.AssignToUnusedMachine()
	c.Assert(m, IsNil)
	c.Assert(err, ErrorMatches, `all machines in use`)

	// Add another non-unit-hosting machine and check it is not chosen.
	m, err = s.State.AddMachine(state.JobManageEnviron)
	c.Assert(err, IsNil)
	m, err = newUnit.AssignToUnusedMachine()
	c.Assert(m, IsNil)
	c.Assert(err, ErrorMatches, `all machines in use`)
}

func (s *AssignSuite) TestAssignUnitToUnusedMachineWithRemovedService(c *C) {
	_, err := s.State.AddMachine(state.JobManageEnviron) // bootstrap machine
	c.Assert(err, IsNil)
	unit, err := s.wordpress.AddUnit()
	c.Assert(err, IsNil)

	// Fail if service is removed.
	removeAllUnits(c, s.wordpress)
	err = s.wordpress.Destroy()
	c.Assert(err, IsNil)
	_, err = s.State.AddMachine(state.JobHostUnits)
	c.Assert(err, IsNil)
	_, err = unit.AssignToUnusedMachine()
	c.Assert(err, ErrorMatches, `cannot assign unit "wordpress/0" to unused machine.*: unit "wordpress/0" not found`)
}

func (s *AssignSuite) TestAssignUnitToUnusedMachineWithRemovedUnit(c *C) {
	_, err := s.State.AddMachine(state.JobManageEnviron) // bootstrap machine
	c.Assert(err, IsNil)
	unit, err := s.wordpress.AddUnit()
	c.Assert(err, IsNil)
	// Fail if unit is removed.
	err = unit.EnsureDead()
	c.Assert(err, IsNil)
	err = unit.Remove()
	c.Assert(err, IsNil)
	_, err = s.State.AddMachine(state.JobHostUnits)
	c.Assert(err, IsNil)

	_, err = unit.AssignToUnusedMachine()
	c.Assert(err, ErrorMatches, `cannot assign unit "wordpress/0" to unused machine.*: unit "wordpress/0" not found`)
}

func (s *AssignSuite) TestAssignUnitToUnusedMachineWorksWithMachine0(c *C) {
	m, err := s.State.AddMachine(state.JobHostUnits)
	c.Assert(err, IsNil)
	c.Assert(m.Id(), Equals, "0")
	unit, err := s.wordpress.AddUnit()
	c.Assert(err, IsNil)
	assignedTo, err := unit.AssignToUnusedMachine()
	c.Assert(err, IsNil)
	c.Assert(assignedTo.Id(), Equals, "0")
}

func (s *AssignSuite) TestAssignUnitToUnusedMachineNoneAvailable(c *C) {
	_, err := s.State.AddMachine(state.JobManageEnviron) // bootstrap machine
	c.Assert(err, IsNil)
	unit, err := s.wordpress.AddUnit()
	c.Assert(err, IsNil)
	// Check that assigning without unused machine fails.
	m1, err := s.State.AddMachine(state.JobHostUnits)
	c.Assert(err, IsNil)
	err = unit.AssignToMachine(m1)
	c.Assert(err, IsNil)

	newUnit, err := s.wordpress.AddUnit()
	c.Assert(err, IsNil)

	_, err = newUnit.AssignToUnusedMachine()
	c.Assert(err, ErrorMatches, `all machines in use`)
}

func (s *AssignSuite) TestAssignUnitBadPolicy(c *C) {
	unit, err := s.wordpress.AddUnit()
	c.Assert(err, IsNil)
	// Check nonsensical policy
	fail := func() { s.State.AssignUnit(unit, state.AssignmentPolicy("random")) }
	c.Assert(fail, PanicMatches, `unknown unit assignment policy: "random"`)
	_, err = unit.AssignedMachineId()
	c.Assert(err, NotNil)
	assertMachineCount(c, s.State, 0)
}

func (s *AssignSuite) TestAssignUnitLocalPolicy(c *C) {
	m, err := s.State.AddMachine(state.JobManageEnviron, state.JobHostUnits) // bootstrap machine
	c.Assert(err, IsNil)
	unit, err := s.wordpress.AddUnit()
	c.Assert(err, IsNil)

	for i := 0; i < 2; i++ {
		err = s.State.AssignUnit(unit, state.AssignLocal)
		c.Assert(err, IsNil)
		mid, err := unit.AssignedMachineId()
		c.Assert(err, IsNil)
		c.Assert(mid, Equals, m.Id())
		assertMachineCount(c, s.State, 1)
	}
}

func (s *AssignSuite) TestAssignUnitUnusedPolicy(c *C) {
	_, err := s.State.AddMachine(state.JobManageEnviron) // bootstrap machine
	c.Assert(err, IsNil)

	// Check unassigned placements with no unused machines.
	for i := 0; i < 10; i++ {
		unit, err := s.wordpress.AddUnit()
		c.Assert(err, IsNil)
		err = s.State.AssignUnit(unit, state.AssignUnused)
		c.Assert(err, IsNil)
		mid, err := unit.AssignedMachineId()
		c.Assert(err, IsNil)
		c.Assert(mid, Equals, strconv.Itoa(1+i))
		assertMachineCount(c, s.State, i+2)

		// Sanity check that the machine knows about its assigned unit.
		m, err := s.State.Machine(mid)
		c.Assert(err, IsNil)
		units, err := m.Units()
		c.Assert(err, IsNil)
		c.Assert(units, HasLen, 1)
		c.Assert(units[0].Name(), Equals, unit.Name())
	}

	// Remove units from alternate machines.
	var unused []string
	for i := 1; i < 11; i += 2 {
		mid := strconv.Itoa(i)
		m, err := s.State.Machine(mid)
		c.Assert(err, IsNil)
		units, err := m.Units()
		c.Assert(err, IsNil)
		c.Assert(units, HasLen, 1)
		unit := units[0]
		err = unit.UnassignFromMachine()
		c.Assert(err, IsNil)
		err = unit.Destroy()
		c.Assert(err, IsNil)
		unused = append(unused, mid)
	}
	// Add some more unused machines
	for i := 0; i < 4; i++ {
		m, err := s.State.AddMachine(state.JobHostUnits)
		c.Assert(err, IsNil)
		unused = append(unused, m.Id())
	}

	// Assign units to all the unused machines.
	var got []string
	for _ = range unused {
		unit, err := s.wordpress.AddUnit()
		c.Assert(err, IsNil)
		err = s.State.AssignUnit(unit, state.AssignUnused)
		c.Assert(err, IsNil)
		mid, err := unit.AssignedMachineId()
		c.Assert(err, IsNil)
		got = append(got, mid)
	}
	sort.Strings(unused)
	sort.Strings(got)
	c.Assert(got, DeepEquals, unused)
}

func (s *AssignSuite) TestAssignUnitUnusedPolicyConcurrently(c *C) {
	_, err := s.State.AddMachine(state.JobManageEnviron) // bootstrap machine
	c.Assert(err, IsNil)
	us := make([]*state.Unit, 50)
	for i := range us {
		us[i], err = s.wordpress.AddUnit()
		c.Assert(err, IsNil)
	}
	type result struct {
		u   *state.Unit
		err error
	}
	done := make(chan result)
	for i, u := range us {
		i, u := i, u
		go func() {
			// Start the AssignUnit at different times
			// to increase the likeliness of a race.
			time.Sleep(time.Duration(i) * time.Millisecond / 2)
			err := s.State.AssignUnit(u, state.AssignUnused)
			done <- result{u, err}
		}()
	}
	assignments := make(map[string][]*state.Unit)
	for _ = range us {
		r := <-done
		if !c.Check(r.err, IsNil) {
			continue
		}
		id, err := r.u.AssignedMachineId()
		c.Assert(err, IsNil)
		assignments[id] = append(assignments[id], r.u)
	}
	for id, us := range assignments {
		if len(us) != 1 {
			c.Errorf("machine %s expected one unit, got %q", id, us)
		}
	}
	c.Assert(assignments, HasLen, len(us))
}

func (s *AssignSuite) TestAssignSubordinate(c *C) {
	_, err := s.State.AddMachine(state.JobManageEnviron) // bootstrap machine
	c.Assert(err, IsNil)
	unit, err := s.wordpress.AddUnit()
	c.Assert(err, IsNil)

	// Check cannot assign subordinates to machines
	subUnit := s.addSubordinate(c, unit)
	err = s.State.AssignUnit(subUnit, state.AssignUnused)
	c.Assert(err, ErrorMatches, `subordinate unit "logging/0" cannot be assigned directly to a machine`)
}

func assertMachineCount(c *C, st *state.State, expect int) {
	ms, err := st.AllMachines()
	c.Assert(err, IsNil)
	c.Assert(ms, HasLen, expect, Commentf("%v", ms))
}<|MERGE_RESOLUTION|>--- conflicted
+++ resolved
@@ -108,18 +108,8 @@
 	err = unit.AssignToMachine(machine)
 	c.Assert(err, IsNil)
 
-<<<<<<< HEAD
-	subCharm := s.AddTestingCharm(c, "logging")
-	subSvc, err := s.State.AddService("logging", subCharm)
-	c.Assert(err, IsNil)
-	subUnit, err := subSvc.AddUnitSubordinateTo(unit)
-	c.Assert(err, IsNil)
-
+	subUnit := s.addSubordinate(c, unit)
 	err = unit.Destroy()
-=======
-	subUnit := s.addSubordinate(c, unit)
-	err = unit.EnsureDying()
->>>>>>> bf41768e
 	c.Assert(err, IsNil)
 	mid, err := subUnit.AssignedMachineId()
 	c.Assert(err, IsNil)
@@ -255,13 +245,7 @@
 
 	err = subUnit.EnsureDead()
 	c.Assert(err, IsNil)
-<<<<<<< HEAD
-	err = logUnit.Remove()
-=======
-	subSvc, err := s.State.Service("logging")
-	c.Assert(err, IsNil)
-	err = subSvc.RemoveUnit(subUnit)
->>>>>>> bf41768e
+	err = subUnit.Remove()
 	c.Assert(err, IsNil)
 	err = unit.EnsureDead()
 	c.Assert(err, IsNil)
