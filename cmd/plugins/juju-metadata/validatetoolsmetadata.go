--- conflicted
+++ resolved
@@ -162,11 +162,7 @@
 				return err
 			}
 			params = &simplestreams.MetadataLookupParams{
-<<<<<<< HEAD
 				Architectures: []string{"amd64", "arm", "i386", "arm64", "ppc64"},
-=======
-				Architectures: []string{"amd64", "arm", "i386", "arm64"},
->>>>>>> 6b90c8e0
 			}
 		}
 	} else {
