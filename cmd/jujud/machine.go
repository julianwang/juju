// Copyright 2012, 2013 Canonical Ltd.
// Licensed under the AGPLv3, see LICENCE file for details.

package main

import (
	"fmt"
	"launchpad.net/gnuflag"
	"launchpad.net/juju-core/charm"
	"launchpad.net/juju-core/cmd"
	"launchpad.net/juju-core/log"
	"launchpad.net/juju-core/state"
	"launchpad.net/juju-core/state/api"
	"launchpad.net/juju-core/state/api/machineagent"
	"launchpad.net/juju-core/state/api/params"
	"launchpad.net/juju-core/state/apiserver"
	"launchpad.net/juju-core/worker"
	"launchpad.net/juju-core/worker/firewaller"
	"launchpad.net/juju-core/worker/machiner"
	"launchpad.net/juju-core/worker/provisioner"
	"launchpad.net/tomb"
	"path/filepath"
	"time"
)

var retryDelay = 3 * time.Second

// MachineAgent is a cmd.Command responsible for running a machine agent.
type MachineAgent struct {
	cmd.CommandBase
	tomb      tomb.Tomb
	Conf      AgentConf
	MachineId string
	runner    *worker.Runner
}

// Info returns usage information for the command.
func (a *MachineAgent) Info() *cmd.Info {
	return &cmd.Info{
		Name:    "machine",
		Purpose: "run a juju machine agent",
	}
}

func (a *MachineAgent) SetFlags(f *gnuflag.FlagSet) {
	a.Conf.addFlags(f)
	f.StringVar(&a.MachineId, "machine-id", "", "id of the machine to run")
}

// Init initializes the command for running.
func (a *MachineAgent) Init(args []string) error {
	if !state.IsMachineId(a.MachineId) {
		return fmt.Errorf("--machine-id option must be set, and expects a non-negative integer")
	}
	if err := a.Conf.checkArgs(args); err != nil {
		return err
	}
	a.runner = worker.NewRunner(isFatal, moreImportant)
	return nil
}

// Wait waits for the machine agent to finish.
func (a *MachineAgent) Wait() error {
	return a.tomb.Wait()
}

// Stop stops the machine agent.
func (a *MachineAgent) Stop() error {
	a.runner.Kill()
	return a.tomb.Wait()
}

// Run runs a machine agent.
func (a *MachineAgent) Run(_ *cmd.Context) error {
	defer a.tomb.Done()
	log.Infof("machine agent %v start", a.Tag())
	if err := a.Conf.read(a.Tag()); err != nil {
		return err
	}
	charm.CacheDir = filepath.Join(a.Conf.DataDir, "charmcache")

	// ensureStateWorker ensures that there is a worker that
	// connects to the state that runs within itself all the workers
	// that need a state connection Unless we're bootstrapping, we
	// need to connect to the API server to find out if we need to
	// call this, so we make the APIWorker call it when necessary if
	// the machine requires it.  Note that ensureStateWorker can be
	// called many times - StartWorker does nothing if there is
	// already a worker started with the given name.
	ensureStateWorker := func() {
		a.runner.StartWorker("state", func() (worker.Worker, error) {
			// TODO(rog) go1.1: use method expression
			return a.StateWorker()
		})
	}
	if a.MachineId == "0" {
		// If we're bootstrapping, we don't have an API
		// server to connect to, so start the state worker regardless.

		// TODO(rog) When we have HA, we only want to do this
		// when we really are bootstrapping - once other
		// instances of the API server have been started, we
		// should follow the normal course of things and ignore
		// the fact that this was once the bootstrap machine.
		ensureStateWorker()
	}
	a.runner.StartWorker("api", func() (worker.Worker, error) {
		// TODO(rog) go1.1: use method expression
		return a.APIWorker(ensureStateWorker)
	})
	err := agentDone(a.runner.Wait())
	a.tomb.Kill(err)
	return err
}

func allFatal(error) bool {
	return true
}

var stateJobs = map[params.MachineJob]bool{
	params.JobHostUnits:     true,
	params.JobManageEnviron: true,
	params.JobManageState:   true,
}

// APIWorker returns a Worker that connects to the API and starts any
// workers that need an API connection.
//
// If a state worker is necessary, APIWorker calls ensureStateWorker.
func (a *MachineAgent) APIWorker(ensureStateWorker func()) (worker.Worker, error) {
	st, entity, err := openAPIState(a.Conf.Conf, a)
	if err != nil {
		return nil, err
	}
	m := entity.(*machineagent.Machine)
	needsStateWorker := false
	for _, job := range m.Jobs() {
		needsStateWorker = needsStateWorker || stateJobs[job]
	}
	if needsStateWorker {
		ensureStateWorker()
	}
	runner := worker.NewRunner(allFatal, moreImportant)
	// No agents currently connect to the API, so just
	// return the runner running nothing.
	return newCloseWorker(runner, st), nil // Note: a worker.Runner is itself a worker.Worker.
}

// StateJobs returns a worker running all the workers that require
// a *state.State connection.
func (a *MachineAgent) StateWorker() (worker.Worker, error) {
	st, entity, err := openState(a.Conf.Conf, a)
	if err != nil {
		return nil, err
	}
<<<<<<< HEAD
	// At this stage, since we don't embed lxc containers, just start an lxc
	// provisioner task for non-lxc containers.
	if m.ContainerType() != state.LXC {
		tasks = append(tasks,
			provisioner.NewProvisioner(provisioner.LXC, st, a.MachineId, dataDir))
	}
	for _, j := range m.Jobs() {
		switch j {
=======
	m := entity.(*state.Machine)
	// TODO(rog) use more discriminating test for errors
	// rather than taking everything down indiscriminately.
	runner := worker.NewRunner(allFatal, moreImportant)
	runner.StartWorker("upgrader", func() (worker.Worker, error) {
		// TODO(rog) use id instead of *Machine (or introduce Clone method)
		return NewUpgrader(st, m, a.Conf.DataDir), nil
	})
	runner.StartWorker("machiner", func() (worker.Worker, error) {
		return machiner.NewMachiner(st, m.Id()), nil
	})
	for _, job := range m.Jobs() {
		switch job {
>>>>>>> a47d3858
		case state.JobHostUnits:
			runner.StartWorker("deployer", func() (worker.Worker, error) {
				return newDeployer(st, m.WatchPrincipalUnits(), a.Conf.DataDir), nil
			})
		case state.JobManageEnviron:
<<<<<<< HEAD
			tasks = append(tasks,
				provisioner.NewProvisioner(provisioner.ENVIRON, st, a.MachineId, dataDir),
				firewaller.NewFirewaller(st))
=======
			runner.StartWorker("provisioner", func() (worker.Worker, error) {
				return provisioner.NewProvisioner(st, a.MachineId), nil
			})
			runner.StartWorker("firewaller", func() (worker.Worker, error) {
				return firewaller.NewFirewaller(st), nil
			})
>>>>>>> a47d3858
		case state.JobManageState:
			runner.StartWorker("apiserver", func() (worker.Worker, error) {
				// If the configuration does not have the required information,
				// it is currently not a recoverable error, so we kill the whole
				// agent, potentially enabling human intervention to fix
				// the agent's configuration file. In the future, we may retrieve
				// the state server certificate and key from the state, and
				// this should then change.
				if len(a.Conf.StateServerCert) == 0 || len(a.Conf.StateServerKey) == 0 {
					return nil, &fatalError{"configuration does not have state server cert/key"}
				}
				return apiserver.NewServer(st, fmt.Sprintf(":%d", a.Conf.APIPort), a.Conf.StateServerCert, a.Conf.StateServerKey)
			})
		default:
			log.Warningf("ignoring unknown job %q", job)
		}
	}
	return newCloseWorker(runner, st), nil
}

func (a *MachineAgent) Entity(st *state.State) (AgentState, error) {
	m, err := st.Machine(a.MachineId)
	if err != nil {
		return nil, err
	}
	// Check the machine nonce as provisioned matches the agent.Conf value.
	if !m.CheckProvisioned(a.Conf.MachineNonce) {
		// The agent is running on a different machine to the one it
		// should be according to state. It must stop immediately.
		log.Errorf("running machine %v agent on inappropriate instance", m)
		return nil, worker.ErrTerminateAgent
	}
	return m, nil
}

func (a *MachineAgent) APIEntity(st *api.State) (AgentAPIState, error) {
	m, err := st.MachineAgent().Machine(a.MachineId)
	if err != nil {
		return nil, err
	}
	// TODO(rog) move the CheckProvisioned test into
	// this method when it's implemented in the API
	return m, nil
}

func (a *MachineAgent) Tag() string {
	return state.MachineTag(a.MachineId)
}<|MERGE_RESOLUTION|>--- conflicted
+++ resolved
@@ -153,47 +153,39 @@
 	if err != nil {
 		return nil, err
 	}
-<<<<<<< HEAD
-	// At this stage, since we don't embed lxc containers, just start an lxc
-	// provisioner task for non-lxc containers.
-	if m.ContainerType() != state.LXC {
-		tasks = append(tasks,
-			provisioner.NewProvisioner(provisioner.LXC, st, a.MachineId, dataDir))
-	}
-	for _, j := range m.Jobs() {
-		switch j {
-=======
 	m := entity.(*state.Machine)
 	// TODO(rog) use more discriminating test for errors
 	// rather than taking everything down indiscriminately.
+	dataDir := a.Conf.DataDir
 	runner := worker.NewRunner(allFatal, moreImportant)
 	runner.StartWorker("upgrader", func() (worker.Worker, error) {
 		// TODO(rog) use id instead of *Machine (or introduce Clone method)
-		return NewUpgrader(st, m, a.Conf.DataDir), nil
+		return NewUpgrader(st, m, dataDir), nil
 	})
 	runner.StartWorker("machiner", func() (worker.Worker, error) {
 		return machiner.NewMachiner(st, m.Id()), nil
 	})
+	// At this stage, since we don't embed lxc containers, just start an lxc
+	// provisioner task for non-lxc containers.
+	if m.ContainerType() != state.LXC {
+		workerName := fmt.Sprintf("%s-provisioner", provisioner.LXC)
+		runner.StartWorker(workerName, func() (worker.Worker, error) {
+			return provisioner.NewProvisioner(provisioner.LXC, st, a.MachineId, dataDir), nil
+		})
+	}
 	for _, job := range m.Jobs() {
 		switch job {
->>>>>>> a47d3858
 		case state.JobHostUnits:
 			runner.StartWorker("deployer", func() (worker.Worker, error) {
-				return newDeployer(st, m.WatchPrincipalUnits(), a.Conf.DataDir), nil
+				return newDeployer(st, m.WatchPrincipalUnits(), dataDir), nil
 			})
 		case state.JobManageEnviron:
-<<<<<<< HEAD
-			tasks = append(tasks,
-				provisioner.NewProvisioner(provisioner.ENVIRON, st, a.MachineId, dataDir),
-				firewaller.NewFirewaller(st))
-=======
-			runner.StartWorker("provisioner", func() (worker.Worker, error) {
-				return provisioner.NewProvisioner(st, a.MachineId), nil
+			runner.StartWorker("environ-provisioner", func() (worker.Worker, error) {
+				return provisioner.NewProvisioner(provisioner.ENVIRON, st, a.MachineId, dataDir), nil
 			})
 			runner.StartWorker("firewaller", func() (worker.Worker, error) {
 				return firewaller.NewFirewaller(st), nil
 			})
->>>>>>> a47d3858
 		case state.JobManageState:
 			runner.StartWorker("apiserver", func() (worker.Worker, error) {
 				// If the configuration does not have the required information,
