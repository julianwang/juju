--- conflicted
+++ resolved
@@ -173,13 +173,8 @@
 	if st != nil {
 		st.Close()
 	}
-<<<<<<< HEAD
 	if expectErrType != nil {
 		c.Assert(err, FitsTypeOf, expectErrType)
-=======
-	if expectErr != nil {
-		c.Assert(errors.IsUnauthorizedError(err), Equals, true)
->>>>>>> 3cc56e12
 	} else {
 		c.Assert(err, IsNil)
 	}
@@ -198,14 +193,7 @@
 		Addrs:  []string{testing.MgoAddr},
 		CACert: []byte(testing.CACert),
 	}
-<<<<<<< HEAD
-	testOpenState(c, info, state.Unauthorizedf(""))
-=======
-	testOpenState(c, info, errors.Unauthorizedf("some auth problem"))
-
-	info.Tag, info.Password = "machine-0", "foo"
-	testOpenState(c, info, nil)
->>>>>>> 3cc56e12
+	testOpenState(c, info, errors.Unauthorizedf(""))
 
 	// Check we can log in to mongo as admin.
 	info.Tag, info.Password = "", testPasswordHash
