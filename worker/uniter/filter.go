package uniter

import (
	"fmt"
	"launchpad.net/juju-core/charm"
	"launchpad.net/juju-core/log"
	"launchpad.net/juju-core/state"
	"launchpad.net/juju-core/state/watcher"
	"launchpad.net/juju-core/worker"
	"launchpad.net/tomb"
)

// filter collects unit, service, and service config information from separate
// state watchers, and presents it as events on channels designed specifically
// for the convenience of the uniter.
type filter struct {
	st           *state.State
	tomb         tomb.Tomb
	outUnitDying chan struct{}
	outResolved  chan state.ResolvedMode
	outConfig    chan struct{}
	outCharm     chan *state.Charm
	wantResolved chan struct{}
	wantConfig   chan struct{}
	wantCharm    chan charmChange
}

// charmChange holds the result of a service's CharmURL method.
type charmChange struct {
	url   *charm.URL
	force bool
}

// newFilter returns a filter that handles state changes pertaining to the
// supplied unit.
func newFilter(st *state.State, unitName string) (*filter, error) {
	f := &filter{
		st:           st,
		outUnitDying: make(chan struct{}),
		outResolved:  make(chan state.ResolvedMode),
		outConfig:    make(chan struct{}),
		outCharm:     make(chan *state.Charm),
		wantResolved: make(chan struct{}),
		wantConfig:   make(chan struct{}),
		wantCharm:    make(chan charmChange),
	}
	go func() {
		defer f.tomb.Done()
		err := f.loop(unitName)
		log.Printf("filter error: %v", err)
		f.tomb.Kill(err)
	}()
	return f, nil
}

func (f *filter) loop(unitName string) (err error) {
	unit, err := f.st.Unit(unitName)
	if err != nil {
		return err
	}
	life := state.Alive
	rm := state.ResolvedNone
	var outResolved chan<- state.ResolvedMode
	unitChanged := func() error {
		if life != unit.Life() {
			switch life = unit.Life(); life {
			case state.Dying:
				log.Printf("unit is dying")
				close(f.outUnitDying)
			case state.Dead:
				log.Printf("unit is dead")
				return worker.ErrDead
			}
		}
		if rm_ := unit.Resolved(); rm_ != rm {
			rm = rm_
			if rm != state.ResolvedNone {
				outResolved = f.outResolved
			}
		}
		return nil
	}
	if err = unitChanged(); err != nil {
		return err
	}

<<<<<<< HEAD
	service, err := unit.Service()
	if err != nil {
		return err
	}
	url, force := service.CharmURL()
	gotCharm := charmChange{url, force}
	upgradeFrom := gotCharm
	var upgrade *state.Charm
	var outCharm chan<- *state.Charm
	updateCharm := func() (err error) {
		if life != state.Alive {
			outCharm = nil
			return nil
		}
		if *upgradeFrom.url != *gotCharm.url {
			if gotCharm.force || !upgradeFrom.force {
				log.Debugf("filter: preparing new charm event")
				upgrade, err = f.st.Charm(gotCharm.url)
				if err != nil {
					return err
				}
				outCharm = f.outCharm
			}
		}
		return nil
	}
	serviceChanged := func() error {
		url, force := service.CharmURL()
		gotCharm = charmChange{url, force}
		switch service.Life() {
		case state.Dying:
			if err = unit.EnsureDying(); err != nil {
				return err
			}
		case state.Dead:
			return fmt.Errorf("service unexpectedly dead")
		}
		return updateCharm()
	}
	if err := serviceChanged(); err != nil {
		return err
	}
=======
		// The out chans are used to send events to the client. They all start out
		// nil, because no event is ready to send; once the relevant initial change
		// event has been handled, they are set to the filter fields with the
		// corresponding names, and are reset to nil when the event has been sent.
		outResolved chan<- *state.ResolvedMode
		outConfig   chan<- struct{}
		outCharm    chan<- *charmChange
>>>>>>> 06518b74

	// Set up watchers for unit, service, and config.
	unitw := unit.Watch()
	defer watcher.Stop(unitw, &f.tomb)
	servicew := service.Watch()
	defer watcher.Stop(servicew, &f.tomb)
	configw := service.WatchConfig()
	defer watcher.Stop(configw, &f.tomb)

	// Consume the initial config change so that we can send a config
	// event immediately, and only send future changes from this state,
	// without introducing complexity below.
	var outConfig chan struct{}
	select {
	case <-f.tomb.Dying():
		return tomb.ErrDying
	case <-configw.Changes():
		outConfig = f.outConfig
	}

	for {
		var ok bool
		select {
		case <-f.tomb.Dying():
			return tomb.ErrDying

		// Handle watcher changes.
		case unit, ok = <-unitw.Changes():
			log.Debugf("filter: got unit change")
			if !ok {
				return watcher.MustErr(unitw)
			}
			if err = unitChanged(); err != nil {
				return err
			}
		case service, ok = <-servicew.Changes():
			log.Debugf("filter: got service change")
			if !ok {
				return watcher.MustErr(servicew)
			}
			if err = serviceChanged(); err != nil {
				return err
			}
<<<<<<< HEAD
		case _, ok := <-configw.Changes():
=======
			configw = service.WatchConfig()
			defer watcher.Stop(configw, &f.tomb)
			configChanges = configw.Changes()
			servicew = service.Watch()
			defer watcher.Stop(servicew, &f.tomb)
			serviceChanges = servicew.Changes()

		// ...and handle the config and service changes as follows.
		case _, ok := <-configChanges:
>>>>>>> 06518b74
			log.Debugf("filter got config change")
			if !ok {
				return watcher.MustErr(configw)
			}
			log.Debugf("filter: preparing new config event")
			outConfig = f.outConfig

		// Send events on active out chans.
		case outResolved <- rm:
			log.Debugf("filter: sent resolved event")
			outResolved = nil
		case outConfig <- nothing:
			log.Debugf("filter: sent config event")
			outConfig = nil
		case outCharm <- upgrade:
			log.Debugf("filter: sent charm event")
			upgradeFrom.url = upgrade.URL()
			outCharm = nil

		// On request, ensure that if an event is available it will be resent.
		case <-f.wantResolved:
			log.Debugf("filter: want resolved event")
			if rm != state.ResolvedNone {
				outResolved = f.outResolved
			}
		case <-f.wantConfig:
			log.Debugf("filter: want config event")
			outConfig = f.outConfig
		case upgradeFrom = <-f.wantCharm:
			log.Debugf("filter: want charm event")
			if err = updateCharm(); err != nil {
				return err
			}
		}
	}
	panic("unreachable")
}

func (f *filter) Stop() error {
	f.tomb.Kill(nil)
	return f.tomb.Wait()
}

func (f *filter) Dying() <-chan struct{} {
	return f.tomb.Dying()
}

func (f *filter) Wait() error {
	return f.tomb.Wait()
}

// unitDying returns a channel which is closed when the Unit enters a Dying state.
func (f *filter) unitDying() <-chan struct{} {
	return f.outUnitDying
}

// resolvedEvents returns a channel that will receive a ResolvedMode whenever the
// unit's Resolved value changes, or when an event is explicitly requested.
func (f *filter) resolvedEvents() <-chan state.ResolvedMode {
	return f.outResolved
}

// configEvents returns a channel that will receive a signal whenever the service's
// configuration changes, or when an event is explicitly requested.
func (f *filter) configEvents() <-chan struct{} {
	return f.outConfig
}

// charmEvents returns a channel that will receive a charmChange whenever the
// service's charm changes, or when an event is explicitly requested.
func (f *filter) charmEvents() <-chan *state.Charm {
	return f.outCharm
}

// wantResolvedEvent indicates that the filter should send a resolved event
// if one is available.
func (f *filter) wantResolvedEvent() {
	select {
	case <-f.tomb.Dying():
	case f.wantResolved <- nothing:
	}
}

// wantConfigEvent indicates that the filter should send a config event.
func (f *filter) wantConfigEvent() {
	select {
	case <-f.tomb.Dying():
	case f.wantConfig <- nothing:
	}
}

// wantCharmEvent indicates that the filter should send a charm event, if the
// supplied state is such that the current service charm is a valid upgrade.
func (f *filter) wantCharmEvent(url *charm.URL, mustForce bool) {
	select {
	case <-f.tomb.Dying():
	case f.wantCharm <- charmChange{url, mustForce}:
	}
}

// nothing is marginally more pleasant to read than "struct{}{}".
var nothing = struct{}{}<|MERGE_RESOLUTION|>--- conflicted
+++ resolved
@@ -84,7 +84,6 @@
 		return err
 	}
 
-<<<<<<< HEAD
 	service, err := unit.Service()
 	if err != nil {
 		return err
@@ -96,6 +95,7 @@
 	var outCharm chan<- *state.Charm
 	updateCharm := func() (err error) {
 		if life != state.Alive {
+			log.Debugf("charm check skipped, unit is dying")
 			outCharm = nil
 			return nil
 		}
@@ -109,6 +109,7 @@
 				outCharm = f.outCharm
 			}
 		}
+		log.Debugf("no new charm event")
 		return nil
 	}
 	serviceChanged := func() error {
@@ -127,15 +128,6 @@
 	if err := serviceChanged(); err != nil {
 		return err
 	}
-=======
-		// The out chans are used to send events to the client. They all start out
-		// nil, because no event is ready to send; once the relevant initial change
-		// event has been handled, they are set to the filter fields with the
-		// corresponding names, and are reset to nil when the event has been sent.
-		outResolved chan<- *state.ResolvedMode
-		outConfig   chan<- struct{}
-		outCharm    chan<- *charmChange
->>>>>>> 06518b74
 
 	// Set up watchers for unit, service, and config.
 	unitw := unit.Watch()
@@ -157,9 +149,11 @@
 	}
 
 	for {
+		log.Printf("TICK")
 		var ok bool
 		select {
 		case <-f.tomb.Dying():
+			log.Printf("DYING")
 			return tomb.ErrDying
 
 		// Handle watcher changes.
@@ -179,19 +173,7 @@
 			if err = serviceChanged(); err != nil {
 				return err
 			}
-<<<<<<< HEAD
 		case _, ok := <-configw.Changes():
-=======
-			configw = service.WatchConfig()
-			defer watcher.Stop(configw, &f.tomb)
-			configChanges = configw.Changes()
-			servicew = service.Watch()
-			defer watcher.Stop(servicew, &f.tomb)
-			serviceChanges = servicew.Changes()
-
-		// ...and handle the config and service changes as follows.
-		case _, ok := <-configChanges:
->>>>>>> 06518b74
 			log.Debugf("filter got config change")
 			if !ok {
 				return watcher.MustErr(configw)
