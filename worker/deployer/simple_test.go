--- conflicted
+++ resolved
@@ -133,20 +133,12 @@
 
 type SimpleToolsFixture struct {
 	testbase.LoggingSuite
-<<<<<<< HEAD
-	dataDir         string
-	logDir          string
-	initDir         string
-	origPath        string
-	binDir          string
-	syslogConfigDir string
-=======
+
 	dataDir  string
+	logDir   string
 	initDir  string
-	logDir   string
 	origPath string
 	binDir   string
->>>>>>> 31e3a6f9
 }
 
 var fakeJujud = "#!/bin/bash --norc\n# fake-jujud\nexit 0\n"
@@ -196,23 +188,13 @@
 }
 
 func (fix *SimpleToolsFixture) getContext(c *gc.C) *deployer.SimpleContext {
-<<<<<<< HEAD
 	config := agentConfig("machine-tag", fix.dataDir, fix.logDir)
-	return deployer.NewTestSimpleContext(config, fix.initDir, fix.logDir, fix.syslogConfigDir)
+	return deployer.NewTestSimpleContext(config, fix.initDir, fix.logDir)
 }
 
 func (fix *SimpleToolsFixture) getContextForMachine(c *gc.C, machineTag string) *deployer.SimpleContext {
 	config := agentConfig(machineTag, fix.dataDir, fix.logDir)
-	return deployer.NewTestSimpleContext(config, fix.initDir, fix.logDir, fix.syslogConfigDir)
-=======
-	config := agentConfig("machine-tag", fix.dataDir)
 	return deployer.NewTestSimpleContext(config, fix.initDir, fix.logDir)
-}
-
-func (fix *SimpleToolsFixture) getContextForMachine(c *gc.C, machineTag string) *deployer.SimpleContext {
-	config := agentConfig(machineTag, fix.dataDir)
-	return deployer.NewTestSimpleContext(config, fix.initDir, fix.logDir)
->>>>>>> 31e3a6f9
 }
 
 func (fix *SimpleToolsFixture) paths(tag string) (confPath, agentDir, toolsDir string) {
@@ -223,25 +205,6 @@
 	return
 }
 
-<<<<<<< HEAD
-var expectedSyslogConf = `
-$ModLoad imfile
-
-$InputFilePersistStateInterval 50
-$InputFilePollInterval 5
-$InputFileName %s/%s.log
-$InputFileTag juju-%s:
-$InputFileStateFile %s
-$InputRunFileMonitor
-
-$template LongTagForwardFormat,"<%%PRI%%>%%TIMESTAMP:::date-rfc3339%% %%HOSTNAME%% %%syslogtag%%%%msg:::sp-if-no-1st-sp%%%%msg%%"
-
-:syslogtag, startswith, "juju-" @s1:2345;LongTagForwardFormat
-& ~
-`
-
-=======
->>>>>>> 31e3a6f9
 func (fix *SimpleToolsFixture) checkUnitInstalled(c *gc.C, name, password string) {
 	tag := names.UnitTag(name)
 	uconfPath, _, toolsDir := fix.paths(tag)
@@ -280,17 +243,6 @@
 	jujudData, err := ioutil.ReadFile(jujudPath)
 	c.Assert(err, gc.IsNil)
 	c.Assert(string(jujudData), gc.Equals, fakeJujud)
-<<<<<<< HEAD
-
-	syslogConfData, err := ioutil.ReadFile(syslogConfPath)
-	c.Assert(err, gc.IsNil)
-	parts := strings.SplitN(name, "/", 2)
-	unitTag := fmt.Sprintf("unit-%s-%s", parts[0], parts[1])
-	expectedSyslogConfReplaced := fmt.Sprintf(expectedSyslogConf, fix.logDir, unitTag, unitTag, unitTag)
-	c.Assert(string(syslogConfData), gc.Equals, expectedSyslogConfReplaced)
-
-=======
->>>>>>> 31e3a6f9
 }
 
 func (fix *SimpleToolsFixture) checkUnitRemoved(c *gc.C, name string) {
@@ -317,9 +269,10 @@
 
 type mockConfig struct {
 	agent.Config
-	tag     string
-	datadir string
-	logdir  string
+	tag               string
+	datadir           string
+	logdir            string
+	upgradedToVersion version.Number
 }
 
 func (mock *mockConfig) Tag() string {
@@ -332,6 +285,18 @@
 
 func (mock *mockConfig) LogDir() string {
 	return mock.logdir
+}
+
+func (mock *mockConfig) LogDir() string {
+}
+
+func (mock *mockConfig) UpgradedToVersion() version.Number {
+	return mock.upgradedToVersion
+}
+
+func (mock *mockConfig) WriteUpgradedToVersion(newVersion version.Number) error {
+	mock.upgradedToVersion = newVersion
+	return nil
 }
 
 func (mock *mockConfig) CACert() []byte {
