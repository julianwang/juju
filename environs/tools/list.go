package tools

import (
	"launchpad.net/juju-core/state"
	"launchpad.net/juju-core/version"
	"sort"
	"strings"
)

// List holds tools available in an environment. The order of tools within
// a List is not significant.
type List []*state.Tools

// String returns the versions of the tools in src, separated by semicolons.
func (src List) String() string {
	names := make([]string, len(src))
	for i, tools := range src {
		names[i] = tools.Binary.String()
	}
	return strings.Join(names, ";")
}

// Series returns all series for which some tools in src were built.
func (src List) Series() []string {
	return src.collect(func(tools *state.Tools) string {
		return tools.Series
	})
}

// Arches returns all architectures for which some tools in src were built.
func (src List) Arches() []string {
	return src.collect(func(tools *state.Tools) string {
		return tools.Arch
	})
}

// collect calls f on all values in src and returns an alphabetically
// ordered list of the returned results without duplicates.
func (src List) collect(f func(*state.Tools) string) []string {
	seen := map[string]bool{}
	for _, tools := range src {
		seen[f(tools)] = true
	}
	result := []string{}
	for value := range seen {
		result = append(result, value)
	}
	sort.Strings(result)
	return result
}

// Newest returns the tools in src with the greatest version.
func (src List) Newest() List {
	var result List
	var best version.Number
	for _, tools := range src {
		if best.Less(tools.Number) {
			// Found new best number; reset result list.
			best = tools.Number
			result = append(result[:0], tools)
		} else if tools.Number == best {
			result = append(result, tools)
		}
	}
	return result
}

// Difference returns the tools in src that are not in excluded.
func (src List) Exclude(excluded List) List {
	ignore := make(map[version.Binary]bool, len(excluded))
	for _, tool := range excluded {
		ignore[tool.Binary] = true
	}
	var result List
	for _, tool := range src {
		if !ignore[tool.Binary] {
			result = append(result, tool)
		}
	}
	return result
}

<<<<<<< HEAD
// Filter returns a List, derived from src, containing only those tools that
=======
var ErrNoMatches = errors.New("no matching tools available")

// Match returns a List, derived from src, containing only those tools that
>>>>>>> 4fc5afeb
// match the supplied Filter. If no tools match, it returns ErrNoMatches.
func (src List) Match(f Filter) (List, error) {
	var result List
	for _, tools := range src {
		if f.match(tools) {
			result = append(result, tools)
		}
	}
	if len(result) == 0 {
		return nil, ErrNoMatches
	}
	return result, nil
}

// Filter holds criteria for choosing tools.
type Filter struct {

	// Release, if true, causes the filter to match only tools with a
	// non-development version number.
	Released bool

	// Number, if non-zero, causes the filter to match only tools with
	// that exact version number.
	Number version.Number

	// Series, if not empty, causes the filter to match only tools with
	// that series.
	Series string

	// Arch, if not empty, causes the filter to match only tools with
	// that architecture.
	Arch string
}

// match returns true if the supplied tools match f.
func (f Filter) match(tools *state.Tools) bool {
	if f.Released && tools.IsDev() {
		return false
	}
	if f.Number != (version.Number{}) && tools.Number != f.Number {
		return false
	}
	if f.Series != "" && tools.Series != f.Series {
		return false
	}
	if f.Arch != "" && tools.Arch != f.Arch {
		return false
	}
	return true
}<|MERGE_RESOLUTION|>--- conflicted
+++ resolved
@@ -80,13 +80,7 @@
 	return result
 }
 
-<<<<<<< HEAD
-// Filter returns a List, derived from src, containing only those tools that
-=======
-var ErrNoMatches = errors.New("no matching tools available")
-
 // Match returns a List, derived from src, containing only those tools that
->>>>>>> 4fc5afeb
 // match the supplied Filter. If no tools match, it returns ErrNoMatches.
 func (src List) Match(f Filter) (List, error) {
 	var result List
