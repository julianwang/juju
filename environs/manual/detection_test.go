// Copyright 2013 Canonical Ltd.
// Licensed under the AGPLv3, see LICENCE file for details.

package manual

import (
	"strings"

	gc "launchpad.net/gocheck"

	jc "launchpad.net/juju-core/testing/checkers"
	"launchpad.net/juju-core/testing/testbase"
)

type detectionSuite struct {
	testbase.LoggingSuite
}

var _ = gc.Suite(&detectionSuite{})

<<<<<<< HEAD
=======
// sshscript should only print the result on the first execution,
// to handle the case where it's called multiple times. On
// subsequent executions, it should find the next 'ssh' in $PATH
// and exec that.
var sshscript = `#!/bin/bash
if [ ! -e "$0.run" ]; then
    touch "$0.run"
    diff "$0.expected-input" -
    exitcode=$?
    if [ $exitcode -ne 0 ]; then
        echo "ERROR: did not match expected input" >&2
        exit $exitcode
    fi
    # stdout
    %s
    # stderr
    %s
    exit %d
else
    export PATH=${PATH#*:}
    exec ssh $*
fi`

// sshresponse creates a fake "ssh" command in a new $PATH,
// updates $PATH, and returns a function to reset $PATH to
// its original value when called.
//
// output may be:
//    - nil (no output)
//    - a string (stdout)
//    - a slice of strings, of length two (stdout, stderr)
func sshresponse(c *gc.C, input string, output interface{}, rc int) func() {
	fakebin := c.MkDir()
	ssh := filepath.Join(fakebin, "ssh")
	sshexpectedinput := ssh + ".expected-input"
	var stdout, stderr string
	switch output := output.(type) {
	case nil:
	case string:
		stdout = fmt.Sprintf("cat<<EOF\n%s\nEOF", output)
	case []string:
		stdout = fmt.Sprintf("cat<<EOF\n%s\nEOF", output[0])
		stderr = fmt.Sprintf("cat>&2<<EOF\n%s\nEOF", output[1])
	}
	script := fmt.Sprintf(sshscript, stdout, stderr, rc)
	err := ioutil.WriteFile(ssh, []byte(script), 0777)
	c.Assert(err, gc.IsNil)
	err = ioutil.WriteFile(sshexpectedinput, []byte(input), 0644)
	c.Assert(err, gc.IsNil)
	return testbase.PatchEnvironment("PATH", fakebin+":"+os.Getenv("PATH"))
}

>>>>>>> b5a6e917
func (s *detectionSuite) TestDetectSeries(c *gc.C) {
	response := strings.Join([]string{
		"edgy",
		"armv4",
		"MemTotal: 4096 kB",
		"processor: 0",
	}, "\n")
	defer installFakeSSH(c, detectionScript, response, 0)()
	_, series, err := detectSeriesAndHardwareCharacteristics("whatever")
	c.Assert(err, gc.IsNil)
	c.Assert(series, gc.Equals, "edgy")
}

func (s *detectionSuite) TestDetectionError(c *gc.C) {
	defer installFakeSSH(c, detectionScript, "oh noes", 33)()
	_, _, err := detectSeriesAndHardwareCharacteristics("whatever")
	c.Assert(err, gc.ErrorMatches, "exit status 33 \\(oh noes\\)")
}

func (s *detectionSuite) TestDetectHardwareCharacteristics(c *gc.C) {
	tests := []struct {
		summary        string
		scriptResponse []string
		expectedHc     string
	}{{
		"Single CPU socket, single core, no hyper-threading",
		[]string{"edgy", "armv4", "MemTotal: 4096 kB", "processor: 0"},
		"arch=arm cpu-cores=1 mem=4M",
	}, {
		"Single CPU socket, single core, hyper-threading",
		[]string{
			"edgy", "armv4", "MemTotal: 4096 kB",
			"processor: 0",
			"physical id: 0",
			"cpu cores: 1",
			"processor: 1",
			"physical id: 0",
			"cpu cores: 1",
		},
		"arch=arm cpu-cores=1 mem=4M",
	}, {
		"Single CPU socket, dual-core, no hyper-threading",
		[]string{
			"edgy", "armv4", "MemTotal: 4096 kB",
			"processor: 0",
			"physical id: 0",
			"cpu cores: 2",
			"processor: 1",
			"physical id: 0",
			"cpu cores: 2",
		},
		"arch=arm cpu-cores=2 mem=4M",
	}, {
		"Dual CPU socket, each single-core, hyper-threading",
		[]string{
			"edgy", "armv4", "MemTotal: 4096 kB",
			"processor: 0",
			"physical id: 0",
			"cpu cores: 1",
			"processor: 1",
			"physical id: 0",
			"cpu cores: 1",
			"processor: 2",
			"physical id: 1",
			"cpu cores: 1",
			"processor: 3",
			"physical id: 1",
			"cpu cores: 1",
		},
		"arch=arm cpu-cores=2 mem=4M",
	}}
	for i, test := range tests {
		c.Logf("test %d: %s", i, test.summary)
		scriptResponse := strings.Join(test.scriptResponse, "\n")
		defer installFakeSSH(c, detectionScript, scriptResponse, 0)()
		hc, _, err := detectSeriesAndHardwareCharacteristics("hostname")
		c.Assert(err, gc.IsNil)
		c.Assert(hc.String(), gc.Equals, test.expectedHc)
	}
}

func (s *detectionSuite) TestCheckProvisioned(c *gc.C) {
	defer installFakeSSH(c, "", "", 0)()
	provisioned, err := checkProvisioned("example.com")
	c.Assert(err, gc.IsNil)
	c.Assert(provisioned, jc.IsFalse)

	defer installFakeSSH(c, "", "non-empty", 0)()
	provisioned, err = checkProvisioned("example.com")
	c.Assert(err, gc.IsNil)
	c.Assert(provisioned, jc.IsTrue)

	// stderr should not affect result.
	defer installFakeSSH(c, "", []string{"", "non-empty-stderr"}, 0)()
	provisioned, err = checkProvisioned("example.com")
	c.Assert(err, gc.IsNil)
	c.Assert(provisioned, jc.IsFalse)

	// if the script fails for whatever reason, then checkProvisioned
	// will return an error. stderr will be included in the error message.
	defer installFakeSSH(c, "", []string{"non-empty-stdout", "non-empty-stderr"}, 255)()
	_, err = checkProvisioned("example.com")
	c.Assert(err, gc.ErrorMatches, "exit status 255 \\(non-empty-stderr\\)")
}<|MERGE_RESOLUTION|>--- conflicted
+++ resolved
@@ -18,61 +18,6 @@
 
 var _ = gc.Suite(&detectionSuite{})
 
-<<<<<<< HEAD
-=======
-// sshscript should only print the result on the first execution,
-// to handle the case where it's called multiple times. On
-// subsequent executions, it should find the next 'ssh' in $PATH
-// and exec that.
-var sshscript = `#!/bin/bash
-if [ ! -e "$0.run" ]; then
-    touch "$0.run"
-    diff "$0.expected-input" -
-    exitcode=$?
-    if [ $exitcode -ne 0 ]; then
-        echo "ERROR: did not match expected input" >&2
-        exit $exitcode
-    fi
-    # stdout
-    %s
-    # stderr
-    %s
-    exit %d
-else
-    export PATH=${PATH#*:}
-    exec ssh $*
-fi`
-
-// sshresponse creates a fake "ssh" command in a new $PATH,
-// updates $PATH, and returns a function to reset $PATH to
-// its original value when called.
-//
-// output may be:
-//    - nil (no output)
-//    - a string (stdout)
-//    - a slice of strings, of length two (stdout, stderr)
-func sshresponse(c *gc.C, input string, output interface{}, rc int) func() {
-	fakebin := c.MkDir()
-	ssh := filepath.Join(fakebin, "ssh")
-	sshexpectedinput := ssh + ".expected-input"
-	var stdout, stderr string
-	switch output := output.(type) {
-	case nil:
-	case string:
-		stdout = fmt.Sprintf("cat<<EOF\n%s\nEOF", output)
-	case []string:
-		stdout = fmt.Sprintf("cat<<EOF\n%s\nEOF", output[0])
-		stderr = fmt.Sprintf("cat>&2<<EOF\n%s\nEOF", output[1])
-	}
-	script := fmt.Sprintf(sshscript, stdout, stderr, rc)
-	err := ioutil.WriteFile(ssh, []byte(script), 0777)
-	c.Assert(err, gc.IsNil)
-	err = ioutil.WriteFile(sshexpectedinput, []byte(input), 0644)
-	c.Assert(err, gc.IsNil)
-	return testbase.PatchEnvironment("PATH", fakebin+":"+os.Getenv("PATH"))
-}
-
->>>>>>> b5a6e917
 func (s *detectionSuite) TestDetectSeries(c *gc.C) {
 	response := strings.Join([]string{
 		"edgy",
