package ec2

import (
	"fmt"
	"io/ioutil"
	"launchpad.net/goamz/aws"
	"launchpad.net/goamz/ec2"
	"launchpad.net/goamz/s3"
	"launchpad.net/juju-core/constraints"
	"launchpad.net/juju-core/environs"
	"launchpad.net/juju-core/environs/cloudinit"
	"launchpad.net/juju-core/environs/config"
	"launchpad.net/juju-core/log"
	"launchpad.net/juju-core/state"
	"launchpad.net/juju-core/state/api"
	"launchpad.net/juju-core/state/api/params"
	"launchpad.net/juju-core/utils"
	"launchpad.net/juju-core/version"
	"net/http"
	"strings"
	"sync"
	"time"
)

const mgoPort = 37017
const apiPort = 17070

var mgoPortSuffix = fmt.Sprintf(":%d", mgoPort)
var apiPortSuffix = fmt.Sprintf(":%d", apiPort)

// A request may fail to due "eventual consistency" semantics, which
// should resolve fairly quickly.  A request may also fail due to a slow
// state transition (for instance an instance taking a while to release
// a security group after termination).  The former failure mode is
// dealt with by shortAttempt, the latter by longAttempt.
<<<<<<< HEAD
var shortAttempt = trivial.AttemptStrategy{
	Total: 40 * time.Second,
=======
var shortAttempt = utils.AttemptStrategy{
	Total: 5 * time.Second,
>>>>>>> ff48abad
	Delay: 200 * time.Millisecond,
}

var longAttempt = utils.AttemptStrategy{
	Total: 3 * time.Minute,
	Delay: 1 * time.Second,
}

func init() {
	environs.RegisterProvider("ec2", environProvider{})
}

type environProvider struct{}

var providerInstance environProvider

type environ struct {
	name string

	// ecfgMutex protects the *Unlocked fields below.
	ecfgMutex             sync.Mutex
	ecfgUnlocked          *environConfig
	ec2Unlocked           *ec2.EC2
	s3Unlocked            *s3.S3
	storageUnlocked       *storage
	publicStorageUnlocked *storage // optional.
}

var _ environs.Environ = (*environ)(nil)

type instance struct {
	e *environ
	*ec2.Instance
}

func (inst *instance) String() string {
	return inst.InstanceId
}

var _ environs.Instance = (*instance)(nil)

func (inst *instance) Id() state.InstanceId {
	return state.InstanceId(inst.InstanceId)
}

func (inst *instance) DNSName() (string, error) {
	if inst.Instance.DNSName != "" {
		return inst.Instance.DNSName, nil
	}
	// Fetch the instance information again, in case
	// the DNS information has become available.
	insts, err := inst.e.Instances([]state.InstanceId{inst.Id()})
	if err != nil {
		return "", err
	}
	freshInst := insts[0].(*instance).Instance
	if freshInst.DNSName == "" {
		return "", environs.ErrNoDNSName
	}
	inst.Instance.DNSName = freshInst.DNSName
	return freshInst.DNSName, nil
}

func (inst *instance) WaitDNSName() (string, error) {
	for a := longAttempt.Start(); a.Next(); {
		name, err := inst.DNSName()
		if err == nil || err != environs.ErrNoDNSName {
			return name, err
		}
	}
	return "", fmt.Errorf("timed out trying to get DNS address for %v", inst.Id())
}

func (p environProvider) BoilerplateConfig() string {
	return `
## https://juju.ubuntu.com/get-started/amazon/
amazon:
  type: ec2
  admin-secret: {{rand}}
  # globally unique S3 bucket name
  control-bucket: juju-{{rand}}
  # override if your workstation is running a different series to which you are deploying
  # default-series: precise
  # region defaults to us-east-1, override if required
  # region: us-east-1
  # Usually set via the env variable AWS_ACCESS_KEY_ID, but can be specified here
  # access-key: <secret>
  # Usually set via the env variable AWS_SECRET_ACCESS_KEY, but can be specified here
  # secret-key: <secret>

`[1:]
}

func (p environProvider) Open(cfg *config.Config) (environs.Environ, error) {
	log.Infof("environs/ec2: opening environment %q", cfg.Name())
	e := new(environ)
	err := e.SetConfig(cfg)
	if err != nil {
		return nil, err
	}
	return e, nil
}

func (environProvider) SecretAttrs(cfg *config.Config) (map[string]interface{}, error) {
	m := make(map[string]interface{})
	ecfg, err := providerInstance.newConfig(cfg)
	if err != nil {
		return nil, err
	}
	m["access-key"] = ecfg.accessKey()
	m["secret-key"] = ecfg.secretKey()
	return m, nil
}

func (environProvider) PublicAddress() (string, error) {
	return fetchMetadata("public-hostname")
}

func (environProvider) PrivateAddress() (string, error) {
	return fetchMetadata("local-hostname")
}

func (environProvider) InstanceId() (state.InstanceId, error) {
	str, err := fetchMetadata("instance-id")
	return state.InstanceId(str), err
}

func (e *environ) Config() *config.Config {
	return e.ecfg().Config
}

func (e *environ) SetConfig(cfg *config.Config) error {
	ecfg, err := providerInstance.newConfig(cfg)
	if err != nil {
		return err
	}
	e.ecfgMutex.Lock()
	defer e.ecfgMutex.Unlock()
	e.name = ecfg.Name()
	e.ecfgUnlocked = ecfg

	auth := aws.Auth{ecfg.accessKey(), ecfg.secretKey()}
	region := aws.Regions[ecfg.region()]
	publicBucketRegion := aws.Regions[ecfg.publicBucketRegion()]
	e.ec2Unlocked = ec2.New(auth, region)
	e.s3Unlocked = s3.New(auth, region)

	// create new storage instances, existing instances continue
	// to reference their existing configuration.
	e.storageUnlocked = &storage{
		bucket: e.s3Unlocked.Bucket(ecfg.controlBucket()),
	}
	if ecfg.publicBucket() != "" {
		e.publicStorageUnlocked = &storage{
			bucket: s3.New(auth, publicBucketRegion).Bucket(ecfg.publicBucket()),
		}
	} else {
		e.publicStorageUnlocked = nil
	}
	return nil
}

func (e *environ) ecfg() *environConfig {
	e.ecfgMutex.Lock()
	ecfg := e.ecfgUnlocked
	e.ecfgMutex.Unlock()
	return ecfg
}

func (e *environ) ec2() *ec2.EC2 {
	e.ecfgMutex.Lock()
	ec2 := e.ec2Unlocked
	e.ecfgMutex.Unlock()
	return ec2
}

func (e *environ) s3() *s3.S3 {
	e.ecfgMutex.Lock()
	s3 := e.s3Unlocked
	e.ecfgMutex.Unlock()
	return s3
}

func (e *environ) Name() string {
	return e.name
}

func (e *environ) Storage() environs.Storage {
	e.ecfgMutex.Lock()
	storage := e.storageUnlocked
	e.ecfgMutex.Unlock()
	return storage
}

func (e *environ) PublicStorage() environs.StorageReader {
	e.ecfgMutex.Lock()
	defer e.ecfgMutex.Unlock()
	if e.publicStorageUnlocked == nil {
		return environs.EmptyStorage
	}
	return e.publicStorageUnlocked
}

// TODO(thumper): this code is duplicated in ec2 and openstack.  Ideally we
// should refactor the tools selection criteria with the version that is in
// environs. The constraints work will require this refactoring.
func findTools(env *environ) (*state.Tools, error) {
	flags := environs.HighestVersion | environs.CompatVersion
	v := version.Current
	v.Series = env.Config().DefaultSeries()
	// TODO: set Arch based on constraints (when they are landed)
	return environs.FindTools(env, v, flags)
}

func (e *environ) Bootstrap(cons constraints.Value, cert, key []byte) error {
	password := e.Config().AdminSecret()
	if password == "" {
		return fmt.Errorf("admin-secret is required for bootstrap")
	}
	log.Infof("environs/ec2: bootstrapping environment %q", e.name)
	// If the state file exists, it might actually have just been
	// removed by Destroy, and eventual consistency has not caught
	// up yet, so we retry to verify if that is happening.
	var err error
	for a := shortAttempt.Start(); a.Next(); {
		_, err = e.loadState()
		if err != nil {
			break
		}
	}
	if err == nil {
		return fmt.Errorf("environment is already bootstrapped")
	}
	if _, notFound := err.(*environs.NotFoundError); !notFound {
		return fmt.Errorf("cannot query old bootstrap state: %v", err)
	}

	tools, err := findTools(e)
	if err != nil {
		return fmt.Errorf("cannot find tools: %v", err)
	}

	config, err := environs.BootstrapConfig(providerInstance, e.Config(), tools)
	if err != nil {
		return fmt.Errorf("unable to determine inital configuration: %v", err)
	}
	caCert, hasCert := e.Config().CACert()
	if !hasCert {
		return fmt.Errorf("no CA certificate in environment configuration")
	}
	inst, err := e.startInstance(&startInstanceParams{
		machineId:    "0",
		machineNonce: state.BootstrapNonce,
		series:       tools.Series,
		constraints:  cons,
		info: &state.Info{
			Password: utils.PasswordHash(password),
			CACert:   caCert,
		},
		apiInfo: &api.Info{
			Password: utils.PasswordHash(password),
			CACert:   caCert,
		},
		tools:           tools,
		stateServer:     true,
		config:          config,
		stateServerCert: cert,
		stateServerKey:  key,
	})
	if err != nil {
		return fmt.Errorf("cannot start bootstrap instance: %v", err)
	}
	err = e.saveState(&bootstrapState{
		StateInstances: []state.InstanceId{inst.Id()},
	})
	if err != nil {
		// ignore error on StopInstance because the previous error is
		// more important.
		e.StopInstances([]environs.Instance{inst})
		return fmt.Errorf("cannot save state: %v", err)
	}
	// TODO make safe in the case of racing Bootstraps
	// If two Bootstraps are called concurrently, there's
	// no way to use S3 to make sure that only one succeeds.
	// Perhaps consider using SimpleDB for state storage
	// which would enable that possibility.

	return nil
}

func (e *environ) StateInfo() (*state.Info, *api.Info, error) {
	st, err := e.loadState()
	if err != nil {
		return nil, nil, err
	}
	cert, hasCert := e.Config().CACert()
	if !hasCert {
		return nil, nil, fmt.Errorf("no CA certificate in environment configuration")
	}
	var stateAddrs []string
	var apiAddrs []string
	// Wait for the DNS names of any of the instances
	// to become available.
	log.Infof("environs/ec2: waiting for DNS name(s) of state server instances %v", st.StateInstances)
	for a := longAttempt.Start(); len(stateAddrs) == 0 && a.Next(); {
		insts, err := e.Instances(st.StateInstances)
		if err != nil && err != environs.ErrPartialInstances {
			return nil, nil, err
		}
		for _, inst := range insts {
			if inst == nil {
				continue
			}
			name := inst.(*instance).Instance.DNSName
			if name != "" {
				stateAddrs = append(stateAddrs, name+mgoPortSuffix)
				apiAddrs = append(apiAddrs, name+apiPortSuffix)
			}
		}
	}
	if len(stateAddrs) == 0 {
		return nil, nil, fmt.Errorf("timed out waiting for mgo address from %v", st.StateInstances)
	}
	return &state.Info{
			Addrs:  stateAddrs,
			CACert: cert,
		}, &api.Info{
			Addrs:  apiAddrs,
			CACert: cert,
		}, nil
}

// AssignmentPolicy for EC2 is to deploy units only on machines without other
// units already assigned, and to launch new machines as required.
func (e *environ) AssignmentPolicy() state.AssignmentPolicy {
	// Until we get proper containers to install units into, we shouldn't
	// reuse dirty machines, as we cannot guarantee that when units were
	// removed, it was left in a clean state.  Once we have good
	// containerisation for the units, we should be able to have the ability
	// to assign back to unused machines.
	return state.AssignNew
}

func (e *environ) StartInstance(machineId, machineNonce string, series string, cons constraints.Value, info *state.Info, apiInfo *api.Info) (environs.Instance, error) {
	return e.startInstance(&startInstanceParams{
		machineId:    machineId,
		machineNonce: machineNonce,
		series:       series,
		constraints:  cons,
		info:         info,
		apiInfo:      apiInfo,
	})
}

func (e *environ) userData(scfg *startInstanceParams) ([]byte, error) {
	cfg := &cloudinit.MachineConfig{
		StateServer:     scfg.stateServer,
		StateInfo:       scfg.info,
		APIInfo:         scfg.apiInfo,
		MongoPort:       mgoPort,
		APIPort:         apiPort,
		StateServerCert: scfg.stateServerCert,
		StateServerKey:  scfg.stateServerKey,
		DataDir:         "/var/lib/juju",
		Tools:           scfg.tools,
		MachineNonce:    scfg.machineNonce,
		MachineId:       scfg.machineId,
		AuthorizedKeys:  e.ecfg().AuthorizedKeys(),
		Config:          scfg.config,
		Constraints:     scfg.constraints,
	}
	cloudcfg, err := cloudinit.New(cfg)
	if err != nil {
		return nil, err
	}
	data, err := cloudcfg.Render()
	if err != nil {
		return nil, err
	}
	cdata := utils.Gzip(data)
	log.Debugf("environs/ec2: ec2 user data; %d bytes: %q", len(cdata), data)
	return cdata, nil
}

type startInstanceParams struct {
	machineId       string
	machineNonce    string
	series          string
	constraints     constraints.Value
	info            *state.Info
	apiInfo         *api.Info
	tools           *state.Tools
	stateServer     bool
	config          *config.Config
	stateServerCert []byte
	stateServerKey  []byte
}

// startInstance is the internal version of StartInstance, used by Bootstrap
// as well as via StartInstance itself.
func (e *environ) startInstance(scfg *startInstanceParams) (environs.Instance, error) {
	// TODO(fwereade): choose tools *after* getting an instance spec; take series
	// from scfg and available arches from list of known and compatible tools.
	if scfg.tools == nil {
		var err error
		flags := environs.HighestVersion | environs.CompatVersion
		v := version.Current
		v.Series = scfg.series
		scfg.tools, err = environs.FindTools(e, v, flags)
		if err != nil {
			return nil, err
		}
	}
	log.Infof("environs/ec2: starting machine %s in %q running tools version %q from %q", scfg.machineId, e.name, scfg.tools.Binary, scfg.tools.URL)
	spec, err := findInstanceSpec(&instanceConstraint{
		region:      e.ecfg().region(),
		series:      scfg.series,
		arches:      []string{scfg.tools.Arch},
		constraints: scfg.constraints,
	})
	if err != nil {
		return nil, err
	}
	userData, err := e.userData(scfg)
	if err != nil {
		return nil, fmt.Errorf("cannot make user data: %v", err)
	}
	groups, err := e.setUpGroups(scfg.machineId)
	if err != nil {
		return nil, fmt.Errorf("cannot set up groups: %v", err)
	}
	var instances *ec2.RunInstancesResp

	for a := shortAttempt.Start(); a.Next(); {
		instances, err = e.ec2().RunInstances(&ec2.RunInstances{
			ImageId:        spec.image.id,
			MinCount:       1,
			MaxCount:       1,
			UserData:       userData,
			InstanceType:   spec.instanceType,
			SecurityGroups: groups,
		})
		if err == nil || ec2ErrCode(err) != "InvalidGroup.NotFound" {
			break
		}
	}
	if err != nil {
		return nil, fmt.Errorf("cannot run instances: %v", err)
	}
	if len(instances.Instances) != 1 {
		return nil, fmt.Errorf("expected 1 started instance, got %d", len(instances.Instances))
	}
	inst := &instance{e, &instances.Instances[0]}
	log.Infof("environs/ec2: started instance %q", inst.Id())
	return inst, nil
}

func (e *environ) StopInstances(insts []environs.Instance) error {
	ids := make([]state.InstanceId, len(insts))
	for i, inst := range insts {
		ids[i] = inst.(*instance).Id()
	}
	return e.terminateInstances(ids)
}

// gatherInstances tries to get information on each instance
// id whose corresponding insts slot is nil.
// It returns environs.ErrPartialInstances if the insts
// slice has not been completely filled.
func (e *environ) gatherInstances(ids []state.InstanceId, insts []environs.Instance) error {
	var need []string
	for i, inst := range insts {
		if inst == nil {
			need = append(need, string(ids[i]))
		}
	}
	if len(need) == 0 {
		return nil
	}
	filter := ec2.NewFilter()
	filter.Add("instance-state-name", "pending", "running")
	filter.Add("group-name", e.jujuGroupName())
	filter.Add("instance-id", need...)
	resp, err := e.ec2().Instances(nil, filter)
	if err != nil {
		return err
	}
	n := 0
	// For each requested id, add it to the returned instances
	// if we find it in the response.
	for i, id := range ids {
		if insts[i] != nil {
			continue
		}
		for j := range resp.Reservations {
			r := &resp.Reservations[j]
			for k := range r.Instances {
				if r.Instances[k].InstanceId == string(id) {
					inst := r.Instances[k]
					insts[i] = &instance{e, &inst}
					n++
				}
			}
		}
	}
	if n < len(ids) {
		return environs.ErrPartialInstances
	}
	return nil
}

func (e *environ) Instances(ids []state.InstanceId) ([]environs.Instance, error) {
	if len(ids) == 0 {
		return nil, nil
	}
	insts := make([]environs.Instance, len(ids))
	// Make a series of requests to cope with eventual consistency.
	// Each request will attempt to add more instances to the requested
	// set.
	var err error
	for a := shortAttempt.Start(); a.Next(); {
		err = e.gatherInstances(ids, insts)
		if err == nil || err != environs.ErrPartialInstances {
			break
		}
	}
	if err == environs.ErrPartialInstances {
		for _, inst := range insts {
			if inst != nil {
				return insts, environs.ErrPartialInstances
			}
		}
		return nil, environs.ErrNoInstances
	}
	if err != nil {
		return nil, err
	}
	return insts, nil
}

func (e *environ) AllInstances() ([]environs.Instance, error) {
	filter := ec2.NewFilter()
	filter.Add("instance-state-name", "pending", "running")
	filter.Add("group-name", e.jujuGroupName())
	resp, err := e.ec2().Instances(nil, filter)
	if err != nil {
		return nil, err
	}
	var insts []environs.Instance
	for _, r := range resp.Reservations {
		for i := range r.Instances {
			inst := r.Instances[i]
			insts = append(insts, &instance{e, &inst})
		}
	}
	return insts, nil
}

func (e *environ) Destroy(ensureInsts []environs.Instance) error {
	log.Infof("environs/ec2: destroying environment %q", e.name)
	insts, err := e.AllInstances()
	if err != nil {
		return fmt.Errorf("cannot get instances: %v", err)
	}
	found := make(map[state.InstanceId]bool)
	var ids []state.InstanceId
	for _, inst := range insts {
		ids = append(ids, inst.Id())
		found[inst.Id()] = true
	}

	// Add any instances we've been told about but haven't yet shown
	// up in the instance list.
	for _, inst := range ensureInsts {
		id := state.InstanceId(inst.(*instance).InstanceId)
		if !found[id] {
			ids = append(ids, id)
			found[id] = true
		}
	}
	err = e.terminateInstances(ids)
	if err != nil {
		return err
	}

	// To properly observe e.storageUnlocked we need to get its value while
	// holding e.ecfgMutex. e.Storage() does this for us, then we convert
	// back to the (*storage) to access the private deleteAll() method.
	st := e.Storage().(*storage)
	return st.deleteAll()
}

func portsToIPPerms(ports []params.Port) []ec2.IPPerm {
	ipPerms := make([]ec2.IPPerm, len(ports))
	for i, p := range ports {
		ipPerms[i] = ec2.IPPerm{
			Protocol:  p.Protocol,
			FromPort:  p.Number,
			ToPort:    p.Number,
			SourceIPs: []string{"0.0.0.0/0"},
		}
	}
	return ipPerms
}

func (e *environ) openPortsInGroup(name string, ports []params.Port) error {
	if len(ports) == 0 {
		return nil
	}
	// Give permissions for anyone to access the given ports.
	ipPerms := portsToIPPerms(ports)
	g := ec2.SecurityGroup{Name: name}
	_, err := e.ec2().AuthorizeSecurityGroup(g, ipPerms)
	if err != nil && ec2ErrCode(err) == "InvalidPermission.Duplicate" {
		if len(ports) == 1 {
			return nil
		}
		// If there's more than one port and we get a duplicate error,
		// then we go through authorizing each port individually,
		// otherwise the ports that were *not* duplicates will have
		// been ignored
		for i := range ipPerms {
			_, err := e.ec2().AuthorizeSecurityGroup(g, ipPerms[i:i+1])
			if err != nil && ec2ErrCode(err) != "InvalidPermission.Duplicate" {
				return fmt.Errorf("cannot open port %v: %v", ipPerms[i], err)
			}
		}
		return nil
	}
	if err != nil {
		return fmt.Errorf("cannot open ports: %v", err)
	}
	return nil
}

func (e *environ) closePortsInGroup(name string, ports []params.Port) error {
	if len(ports) == 0 {
		return nil
	}
	// Revoke permissions for anyone to access the given ports.
	// Note that ec2 allows the revocation of permissions that aren't
	// granted, so this is naturally idempotent.
	g := ec2.SecurityGroup{Name: name}
	_, err := e.ec2().RevokeSecurityGroup(g, portsToIPPerms(ports))
	if err != nil {
		return fmt.Errorf("cannot close ports: %v", err)
	}
	return nil
}

func (e *environ) portsInGroup(name string) (ports []params.Port, err error) {
	g := ec2.SecurityGroup{Name: name}
	resp, err := e.ec2().SecurityGroups([]ec2.SecurityGroup{g}, nil)
	if err != nil {
		return nil, err
	}
	if len(resp.Groups) != 1 {
		return nil, fmt.Errorf("expected one security group, got %d", len(resp.Groups))
	}
	for _, p := range resp.Groups[0].IPPerms {
		if len(p.SourceIPs) != 1 {
			log.Warningf("environs/ec2: unexpected IP permission found: %v", p)
			continue
		}
		for i := p.FromPort; i <= p.ToPort; i++ {
			ports = append(ports, params.Port{
				Protocol: p.Protocol,
				Number:   i,
			})
		}
	}
	state.SortPorts(ports)
	return ports, nil
}

func (e *environ) OpenPorts(ports []params.Port) error {
	if e.Config().FirewallMode() != config.FwGlobal {
		return fmt.Errorf("invalid firewall mode for opening ports on environment: %q",
			e.Config().FirewallMode())
	}
	if err := e.openPortsInGroup(e.globalGroupName(), ports); err != nil {
		return err
	}
	log.Infof("environs/ec2: opened ports in global group: %v", ports)
	return nil
}

func (e *environ) ClosePorts(ports []params.Port) error {
	if e.Config().FirewallMode() != config.FwGlobal {
		return fmt.Errorf("invalid firewall mode for closing ports on environment: %q",
			e.Config().FirewallMode())
	}
	if err := e.closePortsInGroup(e.globalGroupName(), ports); err != nil {
		return err
	}
	log.Infof("environs/ec2: closed ports in global group: %v", ports)
	return nil
}

func (e *environ) Ports() ([]params.Port, error) {
	if e.Config().FirewallMode() != config.FwGlobal {
		return nil, fmt.Errorf("invalid firewall mode for retrieving ports from environment: %q",
			e.Config().FirewallMode())
	}
	return e.portsInGroup(e.globalGroupName())
}

func (*environ) Provider() environs.EnvironProvider {
	return &providerInstance
}

func (e *environ) terminateInstances(ids []state.InstanceId) error {
	if len(ids) == 0 {
		return nil
	}
	var err error
	ec2inst := e.ec2()
	strs := make([]string, len(ids))
	for i, id := range ids {
		strs[i] = string(id)
	}
	for a := shortAttempt.Start(); a.Next(); {
		_, err = ec2inst.TerminateInstances(strs)
		if err == nil || ec2ErrCode(err) != "InvalidInstanceID.NotFound" {
			return err
		}
	}
	if len(ids) == 1 {
		return err
	}
	// If we get a NotFound error, it means that no instances have been
	// terminated even if some exist, so try them one by one, ignoring
	// NotFound errors.
	var firstErr error
	for _, id := range ids {
		_, err = ec2inst.TerminateInstances([]string{string(id)})
		if ec2ErrCode(err) == "InvalidInstanceID.NotFound" {
			err = nil
		}
		if err != nil && firstErr == nil {
			firstErr = err
		}
	}
	return firstErr
}

func (e *environ) globalGroupName() string {
	return fmt.Sprintf("%s-global", e.jujuGroupName())
}

func (e *environ) machineGroupName(machineId string) string {
	return fmt.Sprintf("%s-%s", e.jujuGroupName(), machineId)
}

func (e *environ) jujuGroupName() string {
	return "juju-" + e.name
}

func (inst *instance) OpenPorts(machineId string, ports []params.Port) error {
	if inst.e.Config().FirewallMode() != config.FwInstance {
		return fmt.Errorf("invalid firewall mode for opening ports on instance: %q",
			inst.e.Config().FirewallMode())
	}
	name := inst.e.machineGroupName(machineId)
	if err := inst.e.openPortsInGroup(name, ports); err != nil {
		return err
	}
	log.Infof("environs/ec2: opened ports in security group %s: %v", name, ports)
	return nil
}

func (inst *instance) ClosePorts(machineId string, ports []params.Port) error {
	if inst.e.Config().FirewallMode() != config.FwInstance {
		return fmt.Errorf("invalid firewall mode for closing ports on instance: %q",
			inst.e.Config().FirewallMode())
	}
	name := inst.e.machineGroupName(machineId)
	if err := inst.e.closePortsInGroup(name, ports); err != nil {
		return err
	}
	log.Infof("environs/ec2: closed ports in security group %s: %v", name, ports)
	return nil
}

func (inst *instance) Ports(machineId string) ([]params.Port, error) {
	if inst.e.Config().FirewallMode() != config.FwInstance {
		return nil, fmt.Errorf("invalid firewall mode for retrieving ports from instance: %q",
			inst.e.Config().FirewallMode())
	}
	name := inst.e.machineGroupName(machineId)
	return inst.e.portsInGroup(name)
}

// setUpGroups creates the security groups for the new machine, and
// returns them.
//
// Instances are tagged with a group so they can be distinguished from
// other instances that might be running on the same EC2 account.  In
// addition, a specific machine security group is created for each
// machine, so that its firewall rules can be configured per machine.
func (e *environ) setUpGroups(machineId string) ([]ec2.SecurityGroup, error) {
	sourceGroups := []ec2.UserSecurityGroup{{Name: e.jujuGroupName()}}
	jujuGroup, err := e.ensureGroup(e.jujuGroupName(),
		[]ec2.IPPerm{
			{
				Protocol:  "tcp",
				FromPort:  22,
				ToPort:    22,
				SourceIPs: []string{"0.0.0.0/0"},
			},
			{
				Protocol:  "tcp",
				FromPort:  mgoPort,
				ToPort:    mgoPort,
				SourceIPs: []string{"0.0.0.0/0"},
			},
			{
				Protocol:  "tcp",
				FromPort:  apiPort,
				ToPort:    apiPort,
				SourceIPs: []string{"0.0.0.0/0"},
			},
			{
				Protocol:     "tcp",
				FromPort:     0,
				ToPort:       65535,
				SourceGroups: sourceGroups,
			},
			{
				Protocol:     "udp",
				FromPort:     0,
				ToPort:       65535,
				SourceGroups: sourceGroups,
			},
			{
				Protocol:     "icmp",
				FromPort:     -1,
				ToPort:       -1,
				SourceGroups: sourceGroups,
			},
		})
	if err != nil {
		return nil, err
	}
	var machineGroup ec2.SecurityGroup
	switch e.Config().FirewallMode() {
	case config.FwInstance:
		machineGroup, err = e.ensureGroup(e.machineGroupName(machineId), nil)
	case config.FwGlobal:
		machineGroup, err = e.ensureGroup(e.globalGroupName(), nil)
	}
	if err != nil {
		return nil, err
	}
	return []ec2.SecurityGroup{jujuGroup, machineGroup}, nil
}

// zeroGroup holds the zero security group.
var zeroGroup ec2.SecurityGroup

// ensureGroup returns the security group with name and perms.
// If a group with name does not exist, one will be created.
// If it exists, its permissions are set to perms.
func (e *environ) ensureGroup(name string, perms []ec2.IPPerm) (g ec2.SecurityGroup, err error) {
	ec2inst := e.ec2()
	resp, err := ec2inst.CreateSecurityGroup(name, "juju group")
	if err != nil && ec2ErrCode(err) != "InvalidGroup.Duplicate" {
		return zeroGroup, err
	}

	var have permSet
	if err == nil {
		g = resp.SecurityGroup
	} else {
		resp, err := ec2inst.SecurityGroups(ec2.SecurityGroupNames(name), nil)
		if err != nil {
			return zeroGroup, err
		}
		info := resp.Groups[0]
		// It's possible that the old group has the wrong
		// description here, but if it does it's probably due
		// to something deliberately playing games with juju,
		// so we ignore it.
		have = newPermSet(info.IPPerms)
		g = info.SecurityGroup
	}
	want := newPermSet(perms)
	revoke := make(permSet)
	for p := range have {
		if !want[p] {
			revoke[p] = true
		}
	}
	if len(revoke) > 0 {
		_, err := ec2inst.RevokeSecurityGroup(g, revoke.ipPerms())
		if err != nil {
			return zeroGroup, fmt.Errorf("cannot revoke security group: %v", err)
		}
	}

	add := make(permSet)
	for p := range want {
		if !have[p] {
			add[p] = true
		}
	}
	if len(add) > 0 {
		_, err := ec2inst.AuthorizeSecurityGroup(g, add.ipPerms())
		if err != nil {
			return zeroGroup, fmt.Errorf("cannot authorize securityGroup: %v", err)
		}
	}
	return g, nil
}

// permKey represents a permission for a group or an ip address range
// to access the given range of ports. Only one of groupName or ipAddr
// should be non-empty.
type permKey struct {
	protocol  string
	fromPort  int
	toPort    int
	groupName string
	ipAddr    string
}

type permSet map[permKey]bool

// newPermSet returns a set of all the permissions in the
// given slice of IPPerms. It ignores the name and owner
// id in source groups, using group ids only.
func newPermSet(ps []ec2.IPPerm) permSet {
	m := make(permSet)
	for _, p := range ps {
		k := permKey{
			protocol: p.Protocol,
			fromPort: p.FromPort,
			toPort:   p.ToPort,
		}
		for _, g := range p.SourceGroups {
			k.groupName = g.Name
			m[k] = true
		}
		k.groupName = ""
		for _, ip := range p.SourceIPs {
			k.ipAddr = ip
			m[k] = true
		}
	}
	return m
}

// ipPerms returns m as a slice of permissions usable
// with the ec2 package.
func (m permSet) ipPerms() (ps []ec2.IPPerm) {
	// We could compact the permissions, but it
	// hardly seems worth it.
	for p := range m {
		ipp := ec2.IPPerm{
			Protocol: p.protocol,
			FromPort: p.fromPort,
			ToPort:   p.toPort,
		}
		if p.ipAddr != "" {
			ipp.SourceIPs = []string{p.ipAddr}
		} else {
			ipp.SourceGroups = []ec2.UserSecurityGroup{{Name: p.groupName}}
		}
		ps = append(ps, ipp)
	}
	return
}

// If the err is of type *ec2.Error, ec2ErrCode returns
// its code, otherwise it returns the empty string.
func ec2ErrCode(err error) string {
	ec2err, _ := err.(*ec2.Error)
	if ec2err == nil {
		return ""
	}
	return ec2err.Code
}

// metadataHost holds the address of the instance metadata service.
// It is a variable so that tests can change it to refer to a local
// server when needed.
var metadataHost = "http://169.254.169.254"

// fetchMetadata fetches a single atom of data from the ec2 instance metadata service.
// http://docs.amazonwebservices.com/AWSEC2/latest/UserGuide/AESDG-chapter-instancedata.html
func fetchMetadata(name string) (value string, err error) {
	uri := fmt.Sprintf("%s/2011-01-01/meta-data/%s", metadataHost, name)
	defer utils.ErrorContextf(&err, "cannot get %q", uri)
	for a := shortAttempt.Start(); a.Next(); {
		var resp *http.Response
		resp, err = http.Get(uri)
		if err != nil {
			continue
		}
		defer resp.Body.Close()
		if resp.StatusCode != http.StatusOK {
			err = fmt.Errorf("bad http response %v", resp.Status)
			continue
		}
		var data []byte
		data, err = ioutil.ReadAll(resp.Body)
		if err != nil {
			continue
		}
		return strings.TrimSpace(string(data)), nil
	}
	return
}<|MERGE_RESOLUTION|>--- conflicted
+++ resolved
@@ -33,13 +33,8 @@
 // state transition (for instance an instance taking a while to release
 // a security group after termination).  The former failure mode is
 // dealt with by shortAttempt, the latter by longAttempt.
-<<<<<<< HEAD
 var shortAttempt = trivial.AttemptStrategy{
-	Total: 40 * time.Second,
-=======
-var shortAttempt = utils.AttemptStrategy{
 	Total: 5 * time.Second,
->>>>>>> ff48abad
 	Delay: 200 * time.Millisecond,
 }
 
