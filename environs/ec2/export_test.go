package ec2

import (
	"launchpad.net/goamz/ec2"
	"launchpad.net/juju/go/environs"
)

type BootstrapState struct {
	ZookeeperInstances []string
}

func LoadState(e environs.Environ) (*BootstrapState, error) {
	s, err := e.(*environ).loadState()
	if err != nil {
		return nil, err
	}
	return &BootstrapState{s.ZookeeperInstances}, nil
}

func GroupName(e environs.Environ) string {
	return e.(*environ).groupName()
}

func MachineGroupName(e environs.Environ, machineId int) string {
	return e.(*environ).machineGroupName(machineId)
}

func AuthorizedKeys(path string) (string, error) {
	return authorizedKeys(path)
}

func EnvironEC2(e environs.Environ) *ec2.EC2 {
	return e.(*environ).ec2
}

<<<<<<< HEAD
func InstanceEC2(inst environs.Instance) *ec2.Instance {
	return inst.(*instance).Instance
}

var originalShortAttempt = shortAttempt
var originalLongAttempt = longAttempt

// ShortTimeouts sets the timeouts to a short period as we
// know that the ec2test server doesn't get better with time,
// and this reduces the test time from 30s to 3s.
func ShortTimeouts(short bool) {
	if short {
		shortAttempt = attempt{
			burstTotal: 0.25e9,
			burstDelay: 0.01e9,
		}
		longAttempt = shortAttempt
	} else {
		shortAttempt = originalShortAttempt
		longAttempt = originalLongAttempt
	}
}

func LongDo(t func(error)bool, f func() error) error {
	return longAttempt.do(t, f)
}

func ShortDo(t func(error)bool, f func() error) error {
	return shortAttempt.do(t, f)
}

func EC2ErrCode(err error) string {
	return ec2ErrCode(err)
}

func HasCode(code string) func(error) bool {
	return hasCode(code)
}

var ZkPortSuffix = zkPortSuffix
=======
// FabricateInstance creates a new fictitious instance
// given an existing instance and a new id.
func FabricateInstance(inst environs.Instance, newId string) environs.Instance {
	oldi := inst.(*instance)
	newi := &instance{&ec2.Instance{}}
	*newi.Instance = *oldi.Instance
	newi.InstanceId = newId
	return newi
}
>>>>>>> 036c7928
<|MERGE_RESOLUTION|>--- conflicted
+++ resolved
@@ -33,7 +33,6 @@
 	return e.(*environ).ec2
 }
 
-<<<<<<< HEAD
 func InstanceEC2(inst environs.Instance) *ec2.Instance {
 	return inst.(*instance).Instance
 }
@@ -74,14 +73,13 @@
 }
 
 var ZkPortSuffix = zkPortSuffix
-=======
+
 // FabricateInstance creates a new fictitious instance
 // given an existing instance and a new id.
 func FabricateInstance(inst environs.Instance, newId string) environs.Instance {
 	oldi := inst.(*instance)
-	newi := &instance{&ec2.Instance{}}
+	newi := &instance{oldi.e, &ec2.Instance{}}
 	*newi.Instance = *oldi.Instance
 	newi.InstanceId = newId
 	return newi
-}
->>>>>>> 036c7928
+}