package ec2

import (
	"launchpad.net/goamz/ec2"
	"launchpad.net/juju/go/environs"
)

type BootstrapState struct {
	ZookeeperInstances []string
}

func LoadState(e environs.Environ) (*BootstrapState, error) {
	s, err := e.(*environ).loadState()
	if err != nil {
		return nil, err
	}
	return &BootstrapState{s.ZookeeperInstances}, nil
}

func GroupName(e environs.Environ) string {
	return e.(*environ).groupName()
}

func MachineGroupName(e environs.Environ, machineId int) string {
	return e.(*environ).machineGroupName(machineId)
}

func AuthorizedKeys(path string) (string, error) {
	return authorizedKeys(path)
}

func EnvironEC2(e environs.Environ) *ec2.EC2 {
	return e.(*environ).ec2
}

<<<<<<< HEAD
=======
func InstanceEC2(inst environs.Instance) *ec2.Instance {
	return inst.(*instance).Instance
}

>>>>>>> 7d87cdb5
var originalShortAttempt = shortAttempt
var originalLongAttempt = longAttempt

// ShortTimeouts sets the timeouts to a short period as we
// know that the ec2test server doesn't get better with time,
// and this reduces the test time from 30s to 3s.
func ShortTimeouts(short bool) {
	if short {
		shortAttempt = attempt{
			burstTotal: 0.25e9,
			burstDelay: 0.01e9,
		}
		longAttempt = shortAttempt
	} else {
		shortAttempt = originalShortAttempt
		longAttempt = originalLongAttempt
	}
}

func LongDo(t func(error)bool, f func() error) error {
	return longAttempt.do(t, f)
}

func ShortDo(t func(error)bool, f func() error) error {
	return shortAttempt.do(t, f)
}

func EC2ErrCode(err error) string {
	return ec2ErrCode(err)
}

func HasCode(code string) func(error) bool {
	return hasCode(code)
}

<<<<<<< HEAD
var ZkPortSuffix = zkPortSuffix
=======
var ZkPortSuffix = zkPortSuffix

// FabricateInstance creates a new fictitious instance
// given an existing instance and a new id.
func FabricateInstance(inst environs.Instance, newId string) environs.Instance {
	oldi := inst.(*instance)
	newi := &instance{oldi.e, &ec2.Instance{}}
	*newi.Instance = *oldi.Instance
	newi.InstanceId = newId
	return newi
}
>>>>>>> 7d87cdb5
<|MERGE_RESOLUTION|>--- conflicted
+++ resolved
@@ -33,13 +33,10 @@
 	return e.(*environ).ec2
 }
 
-<<<<<<< HEAD
-=======
 func InstanceEC2(inst environs.Instance) *ec2.Instance {
 	return inst.(*instance).Instance
 }
 
->>>>>>> 7d87cdb5
 var originalShortAttempt = shortAttempt
 var originalLongAttempt = longAttempt
 
@@ -75,9 +72,6 @@
 	return hasCode(code)
 }
 
-<<<<<<< HEAD
-var ZkPortSuffix = zkPortSuffix
-=======
 var ZkPortSuffix = zkPortSuffix
 
 // FabricateInstance creates a new fictitious instance
@@ -88,5 +82,4 @@
 	*newi.Instance = *oldi.Instance
 	newi.InstanceId = newId
 	return newi
-}
->>>>>>> 7d87cdb5
+}